--- conflicted
+++ resolved
@@ -40,25 +40,10 @@
    */
   &__actions {
     position: absolute;
-<<<<<<< HEAD
-    right: -30px;
-    top: 5px;
-    opacity: 1;
-
-    @media (--mobile){
-      position: absolute;
-      right: -28px;
-      top: 50%;
-      transform: translateY(-50%);
-      display: flex;
-      align-items: center;
-    }
-=======
     right: 100%;
     opacity: 0;
     display: flex;
     padding-right: 5px;
->>>>>>> c1d7744b
 
     &--opened {
       opacity: 1;
