/**
 * Updating values in media queries should also include changes in utils.ts@isMobile
 */
@custom-media --mobile (width <= 650px);
@custom-media --not-mobile (width >= 651px);
@custom-media --can-hover (hover: hover);

:root {
  /**
   * Selection color
   */
  --selectionColor: #e1f2ff;
  --inlineSelectionColor: #d4ecff;

  /**
   * Toolbar buttons
   */
  --bg-light: #eff2f5;

  /**
   * All gray texts: placeholders, settings
   */
  --grayText: #707684;

  /**
   * Gray icons hover
   */
  --color-dark: #1d202b;

  /**
   * Blue icons
   */
  --color-active-icon: #388ae5;

  /**
   * Gray border, loaders
   * @deprecated — use --color-line-gray instead
   */
  --color-gray-border: rgba(201, 201, 204, 0.48);

  /**
   * Block content width
   * Should be set in a constant at the modules/ui.js
   */
  --content-width: 650px;

  /**
   * In narrow mode, we increase right zone contained Block Actions button
   */
  --narrow-mode-right-padding: 50px;

  /**
<<<<<<< HEAD
   * Toolbar buttons height and width
   */
  --toolbar-buttons-size: 40px;

  /**
=======
>>>>>>> 77eb3202
   * Toolbar Plus Button and Toolbox buttons height and width
   */
  --toolbox-buttons-size--height: 40px;
  --toolbox-buttons-size--width: 36px;
  --toolbox-buttons-size--mobile: 36px;

  /**
   * Size of svg icons got from the CodeX Icons pack
   */
  --icon-size: 20px;
  --icon-size--mobile: 28px;


  /**
   * The main `.cdx-block` wrapper has such vertical paddings
   * And the Block Actions toggler too
   */
  --block-padding-vertical: 0.4em;

<<<<<<< HEAD
  /**
   * Confirm deletion bg
   */
  --color-confirm: #e24a4a;
=======
  --color-line-gray: #EFF0F1;
>>>>>>> 77eb3202

  --overlay-pane {
    position: absolute;
    background-color: #fff;
    border: 1px solid rgba(37, 37, 92, 0.1);
    //box-shadow: 0 3px 15px -3px rgba(13, 20, 33, 0.13);
    filter: drop-shadow(0 8px 32px rgba(0, 5, 19, 0.08));
    border-radius: 8px;
    z-index: 2;

<<<<<<< HEAD
    @media (--mobile) {
      box-shadow: 0 8px 6px -6px rgb(33 48 73 / 19%);
      border-bottom-color: #c7c7c7;
    }

=======
>>>>>>> 77eb3202
    &--left-oriented {
      &::before {
        left: 15px;
        margin-left: 0;
      }
    }

    &--right-oriented {
      &::before {
        left: auto;
        right: 15px;
        margin-left: 0;
      }
    }
  };

<<<<<<< HEAD
  --button-focused: {
    box-shadow: inset 0 0 0 1px rgba(7, 161, 227, 0.08);
=======
  --button-focused {
    box-shadow: inset 0 0 0px 1px rgba(7, 161, 227, 0.08);
>>>>>>> 77eb3202
    background: rgba(34, 186, 255, 0.08) !important;
  };

  --button-active {
    background: rgba(56, 138, 229, 0.1);
    color:  var(--color-active-icon);
  };

  --button-disabled {
    color: var(--grayText);
    cursor: default;
    pointer-events: none;
  }

  /**
   * Styles for Toolbox Buttons and Plus Button
   */
  --toolbox-button {
    color: var(--color-dark);
    cursor: pointer;
    width: var(--toolbox-buttons-size--width);
    height: var(--toolbox-buttons-size--height);
    border-radius: 7px;
    display: inline-flex;
    justify-content: center;
    align-items: center;
    user-select: none;

    @media (--mobile) {
      width: var(--toolbox-buttons-size--mobile);
      height: var(--toolbox-buttons-size--mobile);
    }

    @media (--can-hover) {
      &:hover {
        background-color: var(--bg-light);
      }
    }

    &--active {
      background-color: var(--bg-light);
      animation: bounceIn 0.75s 1;
      animation-fill-mode: forwards;
    }
  };

  /**
   * Styles for Settings Button in Toolbar
   */
  --toolbar-button {
    display: inline-flex;
    align-items: center;
    justify-content: center;

    padding: 6px 1px;
    border-radius: 3px;
    cursor: pointer;
    border: 0;
    outline: none;
    background-color: transparent;
    vertical-align: bottom;
    color: inherit;
    margin: 0;

    svg {
      width: var(--icon-size);
      height: var(--icon-size);

      @media (--mobile) {
        width: var(--icon-size--mobile);
        height: var(--icon-size--mobile);
      }
    }

    @media (--can-hover) {
      &:hover {
        background-color: var(--bg-light);
      }
    }

    &--active {
      color: var(--color-active-icon);
    }

    &--focused {
      @apply --button-focused;

      &-animated {
        animation-name: buttonClicked;
        animation-duration: 250ms;
      }
    }
  };

  /**
<<<<<<< HEAD
   * Element of the Toolbox. Has icon and label
   */
  --popover-button: {
    display: grid;
    grid-template-columns: auto auto 1fr;
    grid-template-rows: auto;
    justify-content: start;
    white-space: nowrap;
    padding: 3px;
    font-size: 14px;
    line-height: 20px;
    font-weight: 500;
    cursor: pointer;
    align-items: center;
    border-radius: 6px;

    &:not(:last-of-type) {
      margin-bottom: 1px;
    }

    @media (--can-hover) {
      &:hover {
        background-color: var(--bg-light);
      }
    }

    @media (--mobile) {
      font-size: 16px;
      padding: 4px;
    }
  };

  /**
=======
>>>>>>> 77eb3202
   * Tool icon with border
   */
  --tool-icon {
    display: inline-flex;
    width: var(--toolbox-buttons-size);
    height: var(--toolbox-buttons-size);
    box-shadow: 0 0 0 1px var(--color-gray-border);
    border-radius: 5px;
    align-items: center;
    justify-content: center;
    background: #fff;
    box-sizing: content-box;
    flex-shrink: 0;
    margin-right: 10px;

    svg {
      width: var(--icon-size);
      height: var(--icon-size);
    }

    @media (--mobile) {
      width: var(--toolbox-buttons-size--mobile);
      height: var(--toolbox-buttons-size--mobile);
      border-radius: 8px;

      svg {
        width: var(--icon-size--mobile);
        height: var(--icon-size--mobile);
      }
    }
  }
}<|MERGE_RESOLUTION|>--- conflicted
+++ resolved
@@ -50,14 +50,11 @@
   --narrow-mode-right-padding: 50px;
 
   /**
-<<<<<<< HEAD
    * Toolbar buttons height and width
    */
   --toolbar-buttons-size: 40px;
 
   /**
-=======
->>>>>>> 77eb3202
    * Toolbar Plus Button and Toolbox buttons height and width
    */
   --toolbox-buttons-size--height: 40px;
@@ -77,14 +74,11 @@
    */
   --block-padding-vertical: 0.4em;
 
-<<<<<<< HEAD
   /**
    * Confirm deletion bg
    */
   --color-confirm: #e24a4a;
-=======
   --color-line-gray: #EFF0F1;
->>>>>>> 77eb3202
 
   --overlay-pane {
     position: absolute;
@@ -95,14 +89,11 @@
     border-radius: 8px;
     z-index: 2;
 
-<<<<<<< HEAD
     @media (--mobile) {
       box-shadow: 0 8px 6px -6px rgb(33 48 73 / 19%);
       border-bottom-color: #c7c7c7;
     }
 
-=======
->>>>>>> 77eb3202
     &--left-oriented {
       &::before {
         left: 15px;
@@ -119,13 +110,10 @@
     }
   };
 
-<<<<<<< HEAD
+  --button-focused {
+    box-shadow: inset 0 0 0px 1px rgba(7, 161, 227, 0.08);
   --button-focused: {
     box-shadow: inset 0 0 0 1px rgba(7, 161, 227, 0.08);
-=======
-  --button-focused {
-    box-shadow: inset 0 0 0px 1px rgba(7, 161, 227, 0.08);
->>>>>>> 77eb3202
     background: rgba(34, 186, 255, 0.08) !important;
   };
 
@@ -175,35 +163,26 @@
   /**
    * Styles for Settings Button in Toolbar
    */
-  --toolbar-button {
+  --toolbar-button: {
     display: inline-flex;
     align-items: center;
     justify-content: center;
-
-    padding: 6px 1px;
+    width: var(--toolbar-buttons-size);
+    height: var(--toolbar-buttons-size);
+    line-height: var(--toolbar-buttons-size);
+    padding: 0 !important;
+    text-align: center;
     border-radius: 3px;
     cursor: pointer;
     border: 0;
     outline: none;
     background-color: transparent;
     vertical-align: bottom;
-    color: inherit;
+    color: #000;
     margin: 0;
 
-    svg {
-      width: var(--icon-size);
-      height: var(--icon-size);
-
-      @media (--mobile) {
-        width: var(--icon-size--mobile);
-        height: var(--icon-size--mobile);
-      }
-    }
-
-    @media (--can-hover) {
-      &:hover {
-        background-color: var(--bg-light);
-      }
+    &:hover {
+      background-color: var(--bg-light);
     }
 
     &--active {
@@ -221,7 +200,6 @@
   };
 
   /**
-<<<<<<< HEAD
    * Element of the Toolbox. Has icon and label
    */
   --popover-button: {
@@ -255,8 +233,6 @@
   };
 
   /**
-=======
->>>>>>> 77eb3202
    * Tool icon with border
    */
   --tool-icon {
