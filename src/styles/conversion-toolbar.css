--- conflicted
+++ resolved
@@ -7,11 +7,7 @@
   transition: transform 100ms ease, opacity 100ms ease;
   transform: translateY(-8px);
   left: -1px;
-<<<<<<< HEAD
   width: 200px;
-=======
-  width: 190px;
->>>>>>> 77eb3202
   margin-top: 5px;
   box-sizing: content-box;
   overflow: hidden;
@@ -79,7 +75,6 @@
   }
 
   &__icon {
-<<<<<<< HEAD
     display: inline-flex;
     width: 24px;
     height: 24px;
@@ -91,9 +86,6 @@
       width: 24px;
       height: 24px;
     }
-=======
-    @apply --tool-icon;
->>>>>>> 77eb3202
   }
 
   &--last {
