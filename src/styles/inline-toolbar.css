.ce-inline-toolbar {
  --y-offset: 8px;

  @apply --overlay-pane;
<<<<<<< HEAD

  transform: translateX(-50%) translateY(8px) scale(0.9);
=======
  transform: translateX(-50%) translateY(8px) scale(0.94);
>>>>>>> 77eb3202
  opacity: 0;
  visibility: hidden;
  transition: transform 150ms ease, opacity 250ms ease;
  will-change: transform, opacity;
  top: 0;
  left: 0;
  z-index: 3;

  &--showed {
    opacity: 1;
    visibility: visible;
    transform: translateX(-50%);
  }

  &--left-oriented {
    transform: translateX(-23px) translateY(8px) scale(0.94);
  }

  &--left-oriented&--showed {
    transform: translateX(-23px);
  }

  &--right-oriented {
    transform: translateX(-100%) translateY(8px) scale(0.94);
    margin-left: 23px;
  }

  &--right-oriented&--showed {
    transform: translateX(-100%);
  }

  [hidden] {
    display: none !important;
  }

  &__toggler-and-button-wrapper {
    display: flex;
    width: 100%;
  }

  &__buttons {
    display: flex;
  }

  &__dropdown {
<<<<<<< HEAD
    display: inline-flex;
    height: var(--toolbar-buttons-size);
    padding: 0 9px 0 10px;
    margin: 0;
    align-items: center;
    cursor: pointer;
    max-width: 190px;
    width: 190px;
    position: relative;
    box-sizing: border-box;

    &::after {
      content: '';
      display: block;
      position: absolute;
      right: 0;
      width: 1px;
      height: 24px;
      background: rgba(37, 37, 92, 0.1);
    }

    &:hover {
      background-color: var(--bg-light);
=======
    display: flex;
    padding: 6px;
    margin: 0 6px 0 -6px;
    align-items: center;
    cursor: pointer;
    border-right: 1px solid var(--color-gray-border);
    box-sizing: border-box;

    @media (--can-hover) {
      &:hover {
        background: var(--bg-light);
      }
>>>>>>> 77eb3202
    }

    &--hidden {
      display: none;
    }

<<<<<<< HEAD
    @media (max-width: 767px) {
      width: auto;
    }

    &-content {
=======
    &-content,
    &-arrow {
>>>>>>> 77eb3202
      display: flex;
      svg {
<<<<<<< HEAD
        height: 24px;
      }
    }

    &-icon {
      display: inline-flex;
      width: 24px;
      height: 24px;
      align-items: center;
      justify-content: center;
      margin-right: 8px;

      svg {
        width: 24px;
        height: 24px;
      }
    }

    &-text {
      display: flex;
      align-items: center;
      justify-content: flex-start;
      margin-right: 4px;
      font-weight: 400;

      @media (max-width: 767px) {
        display: none;
      }
    }

    .icon--toggler-down {
      margin-left: auto;
    }
=======
        width: var(--icon-size);
        height: var(--icon-size);
      }
    }
>>>>>>> 77eb3202
  }

  &__shortcut {
    opacity: 0.6;
    word-spacing: -3px;
    margin-top: 3px;
  }
}

.ce-inline-tool {
  @apply --toolbar-button;

  border-radius: 0;
  line-height: normal;
<<<<<<< HEAD
  width: auto;
  min-width: 36px;

  .icon {
    height: 24px;
  }
=======

>>>>>>> 77eb3202

  &--link {
    .icon--unlink {
      display: none;
    }
  }

  &--unlink {
    .icon--link {
      display: none;
    }

    .icon--unlink {
      display: inline-block;
      margin-bottom: -1px;
    }
  }

  &-label {
    position: absolute;
    right: -8px;
    top: 44px;
    outline: none;
    border: 0;
    border-radius: 0 0 4px 4px;
    background: #fff;
    margin: 0;
    font-size: 13px;
    padding: 10px;
    width: 100%;
    max-width: 280px;
    box-sizing: border-box;
    display: none;
    font-weight: 500;
<<<<<<< HEAD
    border-top: 1px solid rgba(201, 201, 204, 0.48);
=======
    border-top: 1px solid rgba(201,201,204,.48);
    -webkit-appearance: none;
    font-family: inherit;

    @media (--mobile){
      font-size: 15px;
      font-weight: 500;
    }
>>>>>>> 77eb3202

    span {
      cursor: pointer;
      display: block;
      position: absolute;
      opacity: 0;
      visibility: hidden;
      right: 12px;
      top: 50%;
      width: 20px;
      height: 20px;
      transform: translateY(-50%);

      &:first-of-type {
        right: 44px;
      }

      &.ce-inline-tool-input-clean--showed {
        visibility: visible;
        opacity: 1;
        transition: opacity 0.2s ease 0.02s;
      }
    }

    &--showed {
      display: flex;
    }
  }

  &-input {
    width: 100%;
    padding-right: 76px;
    outline: none;
    border: none;
    color: #04003d;

    &::placeholder {
      color: var(--grayText);
    }
  }

  &--active {
    color: #0075ff;
  }

  &--hover {
    background-color: var(--bg-light);
  }
}

.cdx-underline {
  text-decoration: underline;
}<|MERGE_RESOLUTION|>--- conflicted
+++ resolved
@@ -1,13 +1,7 @@
 .ce-inline-toolbar {
-  --y-offset: 8px;
-
   @apply --overlay-pane;
-<<<<<<< HEAD
 
   transform: translateX(-50%) translateY(8px) scale(0.9);
-=======
-  transform: translateX(-50%) translateY(8px) scale(0.94);
->>>>>>> 77eb3202
   opacity: 0;
   visibility: hidden;
   transition: transform 150ms ease, opacity 250ms ease;
@@ -53,7 +47,6 @@
   }
 
   &__dropdown {
-<<<<<<< HEAD
     display: inline-flex;
     height: var(--toolbar-buttons-size);
     padding: 0 9px 0 10px;
@@ -65,6 +58,12 @@
     position: relative;
     box-sizing: border-box;
 
+    @media (--can-hover) {
+      &:hover {
+        background-color: var(--bg-light);
+      }
+    }
+
     &::after {
       content: '';
       display: block;
@@ -75,41 +74,20 @@
       background: rgba(37, 37, 92, 0.1);
     }
 
-    &:hover {
-      background-color: var(--bg-light);
-=======
-    display: flex;
-    padding: 6px;
-    margin: 0 6px 0 -6px;
-    align-items: center;
-    cursor: pointer;
-    border-right: 1px solid var(--color-gray-border);
-    box-sizing: border-box;
-
-    @media (--can-hover) {
-      &:hover {
-        background: var(--bg-light);
-      }
->>>>>>> 77eb3202
-    }
-
     &--hidden {
       display: none;
     }
 
-<<<<<<< HEAD
     @media (max-width: 767px) {
       width: auto;
     }
 
     &-content {
-=======
-    &-content,
-    &-arrow {
->>>>>>> 77eb3202
       display: flex;
+      font-weight: 500;
+      font-size: 14px;
+
       svg {
-<<<<<<< HEAD
         height: 24px;
       }
     }
@@ -143,12 +121,6 @@
     .icon--toggler-down {
       margin-left: auto;
     }
-=======
-        width: var(--icon-size);
-        height: var(--icon-size);
-      }
-    }
->>>>>>> 77eb3202
   }
 
   &__shortcut {
@@ -163,16 +135,12 @@
 
   border-radius: 0;
   line-height: normal;
-<<<<<<< HEAD
   width: auto;
   min-width: 36px;
 
   .icon {
     height: 24px;
   }
-=======
-
->>>>>>> 77eb3202
 
   &--link {
     .icon--unlink {
@@ -207,18 +175,7 @@
     box-sizing: border-box;
     display: none;
     font-weight: 500;
-<<<<<<< HEAD
     border-top: 1px solid rgba(201, 201, 204, 0.48);
-=======
-    border-top: 1px solid rgba(201,201,204,.48);
-    -webkit-appearance: none;
-    font-family: inherit;
-
-    @media (--mobile){
-      font-size: 15px;
-      font-weight: 500;
-    }
->>>>>>> 77eb3202
 
     span {
       cursor: pointer;
