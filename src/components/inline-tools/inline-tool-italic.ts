import { InlineTool, SanitizerConfig } from '../../../types';
import { IconItalic } from '@codexteam/icons';

/**
 * Italic Tool
 *
 * Inline Toolbar Tool
 *
 * Style selected text with italic
 */
export default class ItalicInlineTool implements InlineTool {
  /**
   * Specifies Tool as Inline Toolbar Tool
   *
   * @returns {boolean}
   */
  public static isInline = true;

  /**
   * Title for hover-tooltip
   */
  public static title = 'Italic';

  /**
   * Sanitizer Rule
   * Leave <i> tags
   *
   * @returns {object}
   */
  public static get sanitize(): SanitizerConfig {
    return {
      i: {},
    } as SanitizerConfig;
  }

  /**
   * Native Document's command that uses for Italic
   */
  private readonly commandName: string = 'italic';

  /**
   * Styles
   */
  private readonly CSS = {
    button: 'ce-inline-tool',
    buttonActive: 'ce-inline-tool--active',
    buttonModifier: 'ce-inline-tool--italic',
  };

  /**
   * Elements
   */
  private nodes: {button: HTMLButtonElement} = {
    button: null,
  };

  /**
   * Create button for Inline Toolbar
   */
  public render(): HTMLElement {
    this.nodes.button = document.createElement('button') as HTMLButtonElement;
    this.nodes.button.type = 'button';
    this.nodes.button.classList.add(this.CSS.button, this.CSS.buttonModifier);
<<<<<<< HEAD
    this.nodes.button.appendChild($.svg('italic', 24, 24));
=======
    this.nodes.button.innerHTML = IconItalic;
>>>>>>> 77eb3202

    return this.nodes.button;
  }

  /**
   * Wrap range with <i> tag
   */
  public surround(): void {
    document.execCommand(this.commandName);
  }

  /**
   * Check selection and set activated state to button if there are <i> tag
   */
  public checkState(): boolean {
    const isActive = document.queryCommandState(this.commandName);

    this.nodes.button.classList.toggle(this.CSS.buttonActive, isActive);

    return isActive;
  }

  /**
   * Set a shortcut
   */
  public get shortcut(): string {
    return 'CMD+I';
  }
}<|MERGE_RESOLUTION|>--- conflicted
+++ resolved
@@ -61,11 +61,8 @@
     this.nodes.button = document.createElement('button') as HTMLButtonElement;
     this.nodes.button.type = 'button';
     this.nodes.button.classList.add(this.CSS.button, this.CSS.buttonModifier);
-<<<<<<< HEAD
-    this.nodes.button.appendChild($.svg('italic', 24, 24));
-=======
+    // TODO fix icon
     this.nodes.button.innerHTML = IconItalic;
->>>>>>> 77eb3202
 
     return this.nodes.button;
   }
