import { EditorModules } from '../types-internal/editor-modules';
import { EditorConfig } from '../../types';
import { ModuleConfig } from '../types-internal/module-config';
import Listeners from './utils/listeners';
import EventsDispatcher from './utils/events';

/**
 * The type <T> of the Module generic.
 * It describes the structure of nodes used in modules.
 */
export type ModuleNodes = object;

/**
 * @abstract
 * @class      Module
 * @classdesc  All modules inherits from this class.
 *
 * @typedef {Module} Module
 * @property {object} config - Editor user settings
 * @property {EditorModules} Editor - List of Editor modules
 */
export default class Module<T extends ModuleNodes = {}> {
  /**
   * Each module can provide some UI elements that will be stored in this property
   */
  // eslint-disable-next-line @typescript-eslint/no-explicit-any
  public nodes: T = {} as any;

  /**
   * Editor modules list
   *
   * @type {EditorModules}
   */
  protected Editor: EditorModules;

  /**
   * Editor configuration object
   *
   * @type {EditorConfig}
   */
  protected config: EditorConfig;

  /**
   * Editor event dispatcher class
   */
  protected eventsDispatcher: EventsDispatcher;

  /**
   * Util for bind/unbind DOM event listeners
   */
  protected listeners: Listeners = new Listeners();

  /**
   * This object provides methods to push into set of listeners that being dropped when read-only mode is enabled
   */
  protected readOnlyMutableListeners = {
    /**
     * Assigns event listener on DOM element and pushes into special array that might be removed
     *
     * @param {EventTarget} element - DOM Element
     * @param {string} eventType - Event name
     * @param {Function} handler - Event handler
     * @param {boolean|AddEventListenerOptions} options - Listening options
     */
    on: (
      element: EventTarget,
      eventType: string,
      handler: (event: Event) => void,
      options: boolean | AddEventListenerOptions = false
    ): void => {
      this.mutableListenerIds.push(
        this.listeners.on(element, eventType, handler, options)
      );
    },

    /**
     * Clears all mutable listeners
     */
    clearAll: (): void => {
      for (const id of this.mutableListenerIds) {
        this.listeners.offById(id);
      }

      this.mutableListenerIds = [];
    },
  };

  /**
   * The set of listener identifiers which will be dropped in read-only mode
   */
  private mutableListenerIds: string[] = [];

  /**
   * @class
   *
<<<<<<< HEAD
   * @param {EditorConfig} config - Editor's config
   * @param {EventsDispatcher} eventsDispatcher - Editor's event dispatcher
=======
   * @param {ModuleConfig} - Module config
>>>>>>> 9d8998e9
   */
  constructor({ config, eventsDispatcher }: ModuleConfig) {
    if (new.target === Module) {
      throw new TypeError('Constructors for abstract class Module are not allowed.');
    }

    this.config = config;
    this.eventsDispatcher = eventsDispatcher;
  }

  /**
   * Editor modules setter
   *
   * @param {EditorModules} Editor - Editor's Modules
   */
  public set state(Editor: EditorModules) {
    this.Editor = Editor;
  }

  /**
   * Remove memorized nodes
   */
  public removeAllNodes(): void {
    for (const key in this.nodes) {
      const node = this.nodes[key];

      if (node instanceof HTMLElement) {
        node.remove();
      }
    }
  }

  /**
   * Returns true if current direction is RTL (Right-To-Left)
   */
  protected get isRtl(): boolean {
    return this.config.i18n.direction === 'rtl';
  }
}<|MERGE_RESOLUTION|>--- conflicted
+++ resolved
@@ -93,12 +93,7 @@
   /**
    * @class
    *
-<<<<<<< HEAD
-   * @param {EditorConfig} config - Editor's config
-   * @param {EventsDispatcher} eventsDispatcher - Editor's event dispatcher
-=======
    * @param {ModuleConfig} - Module config
->>>>>>> 9d8998e9
    */
   constructor({ config, eventsDispatcher }: ModuleConfig) {
     if (new.target === Module) {
