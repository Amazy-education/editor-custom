/**
 * Contains keyboard and mouse events binded on each Block by Block Manager
 */
import Module from '../__module';
import * as _ from '../utils';
import SelectionUtils from '../selection';
import Flipper from '../flipper';

/**
 *
 */
export default class BlockEvents extends Module {
  /**
   * All keydowns on Block
   *
   * @param {KeyboardEvent} event - keydown
   */
  public keydown(event: KeyboardEvent): void {
    /**
     * Run common method for all keydown events
     */
    this.beforeKeydownProcessing(event);

    /**
     * Fire keydown processor by event.keyCode
     */
    switch (event.keyCode) {
      case _.keyCodes.BACKSPACE:
        this.backspace(event);
        break;

      case _.keyCodes.ENTER:
        this.enter(event);
        break;

      case _.keyCodes.DOWN:
      case _.keyCodes.RIGHT:
        this.arrowRightAndDown(event);
        break;

      case _.keyCodes.UP:
      case _.keyCodes.LEFT:
        this.arrowLeftAndUp(event);
        break;

      case _.keyCodes.TAB:
        this.tabPressed(event);
        break;
    }
  }

  /**
   * Fires on keydown before event processing
   *
   * @param {KeyboardEvent} event - keydown
   */
  public beforeKeydownProcessing(event: KeyboardEvent): void {
    /**
     * Do not close Toolbox on Tabs or on Enter with opened Toolbox
     */
    if (!this.needToolbarClosing(event)) {
      return;
    }

    /**
     * When user type something:
     *  - close Toolbar
     *  - close Conversion Toolbar
     *  - clear block highlighting
     */
    if (_.isPrintableKey(event.keyCode)) {
      this.Editor.Toolbar.close();
      this.Editor.ConversionToolbar.close();

      /**
       * Allow to use shortcuts with selected blocks
       *
       * @type {boolean}
       */
      const isShortcut = event.ctrlKey || event.metaKey || event.altKey || event.shiftKey;

      if (!isShortcut) {
        this.Editor.BlockManager.clearFocused();
        this.Editor.BlockSelection.clearSelection(event);
      }
    }
  }

  /**
   * Key up on Block:
   * - shows Inline Toolbar if something selected
   * - shows conversion toolbar with 85% of block selection
   *
   * @param {KeyboardEvent} event - keyup event
   */
  public keyup(event: KeyboardEvent): void {
    /**
     * If shift key was pressed some special shortcut is used (eg. cross block selection via shift + arrows)
     */
    if (event.shiftKey) {
      return;
    }

    /**
     * Check if editor is empty on each keyup and add special css class to wrapper
     */
    this.Editor.UI.checkEmptiness();
  }

  /**
   * Open Toolbox to leaf Tools
   *
   * @param {KeyboardEvent} event - tab keydown event
   */
  public tabPressed(event): void {
    /**
     * Clear blocks selection by tab
     */
    this.Editor.BlockSelection.clearSelection(event);

    const { BlockManager, InlineToolbar, ConversionToolbar } = this.Editor;
    const currentBlock = BlockManager.currentBlock;

    if (!currentBlock) {
      return;
    }

    const canOpenToolbox = currentBlock.tool.isDefault && currentBlock.isEmpty;
    const conversionToolbarOpened = !currentBlock.isEmpty && ConversionToolbar.opened;
    const inlineToolbarOpened = !currentBlock.isEmpty && !SelectionUtils.isCollapsed && InlineToolbar.opened;

    /**
     * For empty Blocks we show Plus button via Toolbox only for default Blocks
     */
    if (canOpenToolbox) {
      this.activateToolbox();
    } else if (!conversionToolbarOpened && !inlineToolbarOpened) {
      this.activateBlockSettings();
    }
  }

  /**
   * Add drop target styles
   *
   * @param {DragEvent} event - drag over event
   */
  public dragOver(event: DragEvent): void {
    const block = this.Editor.BlockManager.getBlockByChildNode(event.target as Node);

    block.dropTarget = true;
  }

  /**
   * Remove drop target style
   *
   * @param {DragEvent} event - drag leave event
   */
  public dragLeave(event: DragEvent): void {
    const block = this.Editor.BlockManager.getBlockByChildNode(event.target as Node);

    block.dropTarget = false;
  }

  /**
   * Copying selected blocks
   * Before putting to the clipboard we sanitize all blocks and then copy to the clipboard
   *
   * @param {ClipboardEvent} event - clipboard event
   */
  public handleCommandC(event: ClipboardEvent): Promise<void> {
    const { BlockSelection } = this.Editor;

    if (!BlockSelection.anyBlockSelected) {
      return;
    }

    // Copy Selected Blocks
    return BlockSelection.copySelectedBlocks(event);
  }

  /**
   * Copy and Delete selected Blocks
   *
   * @param {ClipboardEvent} event - clipboard event
   */
  public async handleCommandX(event: ClipboardEvent): Promise<void> {
    const { BlockSelection, BlockManager, Caret } = this.Editor;

    if (!BlockSelection.anyBlockSelected) {
      return;
    }

<<<<<<< HEAD
    await BlockSelection.copySelectedBlocks(event);
=======
    BlockSelection.copySelectedBlocks(event).then(() => {
      const selectionPositionIndex = BlockManager.removeSelectedBlocks();
>>>>>>> 9d8998e9

      /**
       * Insert default block in place of removed ones
       */
      const insertedBlock = BlockManager.insertDefaultBlockAtIndex(selectionPositionIndex, true);

      Caret.setToBlock(insertedBlock, Caret.positions.START);

      /** Clear selection */
      BlockSelection.clearSelection(event);
    });
  }

  /**
   * ENTER pressed on block
   *
   * @param {KeyboardEvent} event - keydown
   */
  private enter(event: KeyboardEvent): void {
    const { BlockManager, UI } = this.Editor;
    const currentBlock = BlockManager.currentBlock;

    /**
     * Don't handle Enter keydowns when Tool sets enableLineBreaks to true.
     * Uses for Tools like <code> where line breaks should be handled by default behaviour.
     */
    if (currentBlock.tool.isLineBreaksEnabled) {
      return;
    }

    /**
     * Opened Toolbars uses Flipper with own Enter handling
     * Allow split block when no one button in Flipper is focused
     */
    if (UI.someToolbarOpened && UI.someFlipperButtonFocused) {
      return;
    }

    /**
     * Allow to create linebreaks by Shift+Enter
     */
    if (event.shiftKey) {
      return;
    }

    let newCurrent = this.Editor.BlockManager.currentBlock;

    /**
     * If enter has been pressed at the start of the text, just insert paragraph Block above
     */
    if (this.Editor.Caret.isAtStart && !this.Editor.BlockManager.currentBlock.hasMedia) {
      this.Editor.BlockManager.insertDefaultBlockAtIndex(this.Editor.BlockManager.currentBlockIndex);
    } else {
      /**
       * Split the Current Block into two blocks
       * Renew local current node after split
       */
      newCurrent = this.Editor.BlockManager.split();
    }

    this.Editor.Caret.setToBlock(newCurrent);

    /**
     * If new Block is empty
     */
    if (newCurrent.tool.isDefault && newCurrent.isEmpty) {
      /**
       * Show Toolbar
       */
      this.Editor.Toolbar.open(false);

      /**
       * Show Plus Button
       */
      this.Editor.Toolbar.plusButton.show();
    }

    event.preventDefault();
  }

  /**
   * Handle backspace keydown on Block
   *
   * @param {KeyboardEvent} event - keydown
   */
  private backspace(event: KeyboardEvent): void {
    const { BlockManager, BlockSelection, Caret } = this.Editor;
    const currentBlock = BlockManager.currentBlock;
    const tool = currentBlock.tool;

    /**
     * Check if Block should be removed by current Backspace keydown
     */
    if (currentBlock.selected || (currentBlock.isEmpty && currentBlock.currentInput === currentBlock.firstInput)) {
      event.preventDefault();

      const index = BlockManager.currentBlockIndex;

      if (BlockManager.previousBlock && BlockManager.previousBlock.inputs.length === 0) {
        /** If previous block doesn't contain inputs, remove it */
        BlockManager.removeBlock(index - 1);
      } else {
        /** If block is empty, just remove it */
        BlockManager.removeBlock();
      }

      Caret.setToBlock(
        BlockManager.currentBlock,
        index ? Caret.positions.END : Caret.positions.START
      );

      /** Close Toolbar */
      this.Editor.Toolbar.close();

      /** Clear selection */
      BlockSelection.clearSelection(event);

      return;
    }

    /**
     * Don't handle Backspaces when Tool sets enableLineBreaks to true.
     * Uses for Tools like <code> where line breaks should be handled by default behaviour.
     *
     * But if caret is at start of the block, we allow to remove it by backspaces
     */
    if (tool.isLineBreaksEnabled && !Caret.isAtStart) {
      return;
    }

    const isFirstBlock = BlockManager.currentBlockIndex === 0;
    const canMergeBlocks = Caret.isAtStart &&
      SelectionUtils.isCollapsed &&
      currentBlock.currentInput === currentBlock.firstInput &&
      !isFirstBlock;

    if (canMergeBlocks) {
      /**
       * preventing browser default behaviour
       */
      event.preventDefault();

      /**
       * Merge Blocks
       */
      this.mergeBlocks();
    }
  }

  /**
   * Merge current and previous Blocks if they have the same type
   */
  private mergeBlocks(): void {
    const { BlockManager, Caret, Toolbar } = this.Editor;
    const targetBlock = BlockManager.previousBlock;
    const blockToMerge = BlockManager.currentBlock;

    /**
     * Blocks that can be merged:
     * 1) with the same Name
     * 2) Tool has 'merge' method
     *
     * other case will handle as usual ARROW LEFT behaviour
     */
    if (blockToMerge.name !== targetBlock.name || !targetBlock.mergeable) {
      /** If target Block doesn't contain inputs or empty, remove it */
      if (targetBlock.inputs.length === 0 || targetBlock.isEmpty) {
        BlockManager.removeBlock(BlockManager.currentBlockIndex - 1);

        Caret.setToBlock(BlockManager.currentBlock);
        Toolbar.close();

        return;
      }

      if (Caret.navigatePrevious()) {
        Toolbar.close();
      }

      return;
    }

    Caret.createShadow(targetBlock.pluginsContent);
    BlockManager.mergeBlocks(targetBlock, blockToMerge)
      .then(() => {
        /** Restore caret position after merge */
        Caret.restoreCaret(targetBlock.pluginsContent as HTMLElement);
        targetBlock.pluginsContent.normalize();
        Toolbar.close();
      });
  }

  /**
   * Handle right and down keyboard keys
   *
   * @param {KeyboardEvent} event - keyboard event
   */
  private arrowRightAndDown(event: KeyboardEvent): void {
    const isFlipperCombination = Flipper.usedKeys.includes(event.keyCode) &&
      (!event.shiftKey || event.keyCode === _.keyCodes.TAB);

    /**
     * Arrows might be handled on toolbars by flipper
     * Check for Flipper.usedKeys to allow navigate by DOWN and disallow by RIGHT
     */
    if (this.Editor.UI.someToolbarOpened && isFlipperCombination) {
      return;
    }

    /**
     * Close Toolbar and highlighting when user moves cursor
     */
    this.Editor.BlockManager.clearFocused();
    this.Editor.Toolbar.close();

    const shouldEnableCBS = this.Editor.Caret.isAtEnd || this.Editor.BlockSelection.anyBlockSelected;

    if (event.shiftKey && event.keyCode === _.keyCodes.DOWN && shouldEnableCBS) {
      this.Editor.CrossBlockSelection.toggleBlockSelectedState();

      return;
    }

    const navigateNext = event.keyCode === _.keyCodes.DOWN || (event.keyCode === _.keyCodes.RIGHT && !this.isRtl);
    const isNavigated = navigateNext ? this.Editor.Caret.navigateNext() : this.Editor.Caret.navigatePrevious();

    if (isNavigated) {
      /**
       * Default behaviour moves cursor by 1 character, we need to prevent it
       */
      event.preventDefault();
    } else {
      /**
       * After caret is set, update Block input index
       */
      _.delay(() => {
        /** Check currentBlock for case when user moves selection out of Editor */
        if (this.Editor.BlockManager.currentBlock) {
          this.Editor.BlockManager.currentBlock.updateCurrentInput();
        }
      }, 20)();
    }

    /**
     * Clear blocks selection by arrows
     */
    this.Editor.BlockSelection.clearSelection(event);
  }

  /**
   * Handle left and up keyboard keys
   *
   * @param {KeyboardEvent} event - keyboard event
   */
  private arrowLeftAndUp(event: KeyboardEvent): void {
    /**
     * Arrows might be handled on toolbars by flipper
     * Check for Flipper.usedKeys to allow navigate by UP and disallow by LEFT
     */
    if (this.Editor.UI.someToolbarOpened) {
      if (Flipper.usedKeys.includes(event.keyCode) && (!event.shiftKey || event.keyCode === _.keyCodes.TAB)) {
        return;
      }

      this.Editor.UI.closeAllToolbars();
    }

    /**
     * Close Toolbar and highlighting when user moves cursor
     */
    this.Editor.BlockManager.clearFocused();
    this.Editor.Toolbar.close();

    const shouldEnableCBS = this.Editor.Caret.isAtStart || this.Editor.BlockSelection.anyBlockSelected;

    if (event.shiftKey && event.keyCode === _.keyCodes.UP && shouldEnableCBS) {
      this.Editor.CrossBlockSelection.toggleBlockSelectedState(false);

      return;
    }

    const navigatePrevious = event.keyCode === _.keyCodes.UP || (event.keyCode === _.keyCodes.LEFT && !this.isRtl);
    const isNavigated = navigatePrevious ? this.Editor.Caret.navigatePrevious() : this.Editor.Caret.navigateNext();

    if (isNavigated) {
      /**
       * Default behaviour moves cursor by 1 character, we need to prevent it
       */
      event.preventDefault();
    } else {
      /**
       * After caret is set, update Block input index
       */
      _.delay(() => {
        /** Check currentBlock for case when user ends selection out of Editor and then press arrow-key */
        if (this.Editor.BlockManager.currentBlock) {
          this.Editor.BlockManager.currentBlock.updateCurrentInput();
        }
      }, 20)();
    }

    /**
     * Clear blocks selection by arrows
     */
    this.Editor.BlockSelection.clearSelection(event);
  }

  /**
   * Cases when we need to close Toolbar
   *
   * @param {KeyboardEvent} event - keyboard event
   */
  private needToolbarClosing(event: KeyboardEvent): boolean {
    const toolboxItemSelected = (event.keyCode === _.keyCodes.ENTER && this.Editor.Toolbox.opened),
        blockSettingsItemSelected = (event.keyCode === _.keyCodes.ENTER && this.Editor.BlockSettings.opened),
        inlineToolbarItemSelected = (event.keyCode === _.keyCodes.ENTER && this.Editor.InlineToolbar.opened),
        conversionToolbarItemSelected = (event.keyCode === _.keyCodes.ENTER && this.Editor.ConversionToolbar.opened),
        flippingToolbarItems = event.keyCode === _.keyCodes.TAB;

    /**
     * Do not close Toolbar in cases:
     * 1. ShiftKey pressed (or combination with shiftKey)
     * 2. When Toolbar is opened and Tab leafs its Tools
     * 3. When Toolbar's component is opened and some its item selected
     */
    return !(event.shiftKey ||
      flippingToolbarItems ||
      toolboxItemSelected ||
      blockSettingsItemSelected ||
      inlineToolbarItemSelected ||
      conversionToolbarItemSelected
    );
  }

  /**
   * If Toolbox is not open, then just open it and show plus button
   */
  private activateToolbox(): void {
    if (!this.Editor.Toolbar.opened) {
      this.Editor.Toolbar.open(false, false);
      this.Editor.Toolbar.plusButton.show();
    }

    this.Editor.Toolbox.open();
  }

  /**
   * Open Toolbar and show BlockSettings before flipping Tools
   */
  private activateBlockSettings(): void {
    if (!this.Editor.Toolbar.opened) {
      this.Editor.BlockManager.currentBlock.focused = true;
      this.Editor.Toolbar.open(true, false);
      this.Editor.Toolbar.plusButton.hide();
    }

    /**
     * If BlockSettings is not open, then open BlockSettings
     * Next Tab press will leaf Settings Buttons
     */
    if (!this.Editor.BlockSettings.opened) {
      this.Editor.BlockSettings.open();
    }
  }
}<|MERGE_RESOLUTION|>--- conflicted
+++ resolved
@@ -167,7 +167,7 @@
    *
    * @param {ClipboardEvent} event - clipboard event
    */
-  public handleCommandC(event: ClipboardEvent): Promise<void> {
+  public handleCommandC(event: ClipboardEvent): void {
     const { BlockSelection } = this.Editor;
 
     if (!BlockSelection.anyBlockSelected) {
@@ -175,7 +175,7 @@
     }
 
     // Copy Selected Blocks
-    return BlockSelection.copySelectedBlocks(event);
+    BlockSelection.copySelectedBlocks(event);
   }
 
   /**
@@ -183,19 +183,15 @@
    *
    * @param {ClipboardEvent} event - clipboard event
    */
-  public async handleCommandX(event: ClipboardEvent): Promise<void> {
+  public handleCommandX(event: ClipboardEvent): void {
     const { BlockSelection, BlockManager, Caret } = this.Editor;
 
     if (!BlockSelection.anyBlockSelected) {
       return;
     }
 
-<<<<<<< HEAD
-    await BlockSelection.copySelectedBlocks(event);
-=======
     BlockSelection.copySelectedBlocks(event).then(() => {
       const selectionPositionIndex = BlockManager.removeSelectedBlocks();
->>>>>>> 9d8998e9
 
       /**
        * Insert default block in place of removed ones
