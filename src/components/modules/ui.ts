/* eslint-disable jsdoc/no-undefined-types */
/**
 * Module UI
 *
 * @type {UI}
 */
import Module from '../__module';
import $ from '../dom';
import * as _ from '../utils';

import Selection from '../selection';
import Block from '../block';
import Flipper from '../flipper';
import { mobileScreenBreakpoint } from '../utils';

import styles from '../../styles/main.css?inline';
import { BlockHovered } from '../events/BlockHovered';
/**
 * HTML Elements used for UI
 */
interface UINodes {
  holder: HTMLElement;
  wrapper: HTMLElement;
  redactor: HTMLElement;
}

/**
 * @class
 * @classdesc Makes Editor.js UI:
 *                <codex-editor>
 *                    <ce-redactor />
 *                    <ce-toolbar />
 *                    <ce-inline-toolbar />
 *                </codex-editor>
 * @typedef {UI} UI
 * @property {EditorConfig} config   - editor configuration {@link EditorJS#configuration}
 * @property {object} Editor         - available editor modules {@link EditorJS#moduleInstances}
 * @property {object} nodes          -
 * @property {Element} nodes.holder  - element where we need to append redactor
 * @property {Element} nodes.wrapper  - <codex-editor>
 * @property {Element} nodes.redactor - <ce-redactor>
 */
export default class UI extends Module<UINodes> {
  /**
   * Editor.js UI CSS class names
   *
   * @returns {{editorWrapper: string, editorZone: string}}
   */
  public get CSS(): {
    editorWrapper: string; editorWrapperNarrow: string; editorZone: string; editorZoneHidden: string;
    editorEmpty: string; editorRtlFix: string;
    } {
    return {
      editorWrapper: 'codex-editor',
      editorWrapperNarrow: 'codex-editor--narrow',
      editorZone: 'codex-editor__redactor',
      editorZoneHidden: 'codex-editor__redactor--hidden',
      editorEmpty: 'codex-editor--empty',
      editorRtlFix: 'codex-editor--rtl',
    };
  }

  /**
   * Return Width of center column of Editor
   *
   * @returns {DOMRect}
   */
  public get contentRect(): DOMRect {
    if (this.contentRectCache) {
      return this.contentRectCache;
    }

    const someBlock = this.nodes.wrapper.querySelector(`.${Block.CSS.content}`);

    /**
     * When Editor is not ready, there is no Blocks, so return the default value
     */
    if (!someBlock) {
      return {
        width: 650,
        left: 0,
        right: 0,
      } as DOMRect;
    }

    this.contentRectCache = someBlock.getBoundingClientRect() as DOMRect;

    return this.contentRectCache;
  }

  /**
   * Flag that became true on mobile viewport
   *
   * @type {boolean}
   */
  public isMobile = false;

  /**
   * Cache for center column rectangle info
   * Invalidates on window resize
   *
   * @type {DOMRect}
   */
  private contentRectCache: DOMRect = undefined;

  /**
   * Handle window resize only when it finished
   *
   * @type {() => void}
   */
  private resizeDebouncer: () => void = _.debounce(() => {
    this.windowResize();
  // eslint-disable-next-line @typescript-eslint/no-magic-numbers
  }, 200);

  /**
   * Making main interface
   */
  public async prepare(): Promise<void> {
    /**
     * Detect mobile version
     */
    this.checkIsMobile();

    /**
     * Make main UI elements
     */
    this.make();

    /**
     * Load and append CSS
     */
    this.loadStyles();
  }

  /**
   * Toggle read-only state
   *
   * If readOnly is true:
   *  - removes all listeners from main UI module elements
   *
   * if readOnly is false:
   *  - enables all listeners to UI module elements
   *
   * @param {boolean} readOnlyEnabled - "read only" state
   */
  public toggleReadOnly(readOnlyEnabled: boolean): void {
    /**
     * Prepare components based on read-only state
     */
    if (!readOnlyEnabled) {
      /**
       * Unbind all events
       */
      this.enableModuleBindings();
    } else {
      /**
       * Bind events for the UI elements
       */
      this.disableModuleBindings();
    }
  }

  /**
   * Check if Editor is empty and set CSS class to wrapper
   */
  public checkEmptiness(): void {
    const { BlockManager } = this.Editor;

    this.nodes.wrapper.classList.toggle(this.CSS.editorEmpty, BlockManager.isEditorEmpty);
  }

  /**
   * Check if one of Toolbar is opened
   * Used to prevent global keydowns (for example, Enter) conflicts with Enter-on-toolbar
   *
   * @returns {boolean}
   */
  public get someToolbarOpened(): boolean {
    const { Toolbar, BlockSettings, InlineToolbar, ConversionToolbar } = this.Editor;

    return BlockSettings.opened || InlineToolbar.opened || ConversionToolbar.opened || Toolbar.toolbox.opened;
  }

  /**
   * Check for some Flipper-buttons is under focus
   */
  public get someFlipperButtonFocused(): boolean {
    /**
     * Toolbar has internal module (Toolbox) that has own Flipper,
     * so we check it manually
     */
    if (this.Editor.Toolbar.toolbox.hasFocus()) {
      return true;
    }

    /* eslint-disable @typescript-eslint/no-unused-vars, no-unused-vars */
    return Object.entries(this.Editor).filter(([_moduleName, moduleClass]) => {
      return moduleClass.flipper instanceof Flipper;
    })
      .some(([_moduleName, moduleClass]) => {
        return moduleClass.flipper.hasFocus();
      });

    /* eslint-enable @typescript-eslint/no-unused-vars, no-unused-vars */
  }

  /**
   * Clean editor`s UI
   */
  public destroy(): void {
    this.nodes.holder.innerHTML = '';
  }

  /**
   * Close all Editor's toolbars
   */
  public closeAllToolbars(): void {
    const { Toolbar, BlockSettings, InlineToolbar, ConversionToolbar } = this.Editor;

    BlockSettings.close();
    InlineToolbar.close();
    ConversionToolbar.close();
    Toolbar.toolbox.close();
  }

  /**
   * Check for mobile mode and cache a result
   */
  private checkIsMobile(): void {
    this.isMobile = window.innerWidth < mobileScreenBreakpoint;
  }

  /**
   * Makes Editor.js interface
   */
  private make(): void {
    /**
     * Element where we need to append Editor.js
     *
     * @type {Element}
     */
    this.nodes.holder = $.getHolder(this.config.holder);

    /**
     * Create and save main UI elements
     */
    this.nodes.wrapper = $.make('div', [
      this.CSS.editorWrapper,
      ...(this.isRtl ? [ this.CSS.editorRtlFix ] : []),
    ]);
    this.nodes.redactor = $.make('div', this.CSS.editorZone);

    /**
     * If Editor has injected into the narrow container, enable Narrow Mode
     *
     * @todo Forced layout. Get rid of this feature
     */
    if (this.nodes.holder.offsetWidth < this.contentRect.width) {
      this.nodes.wrapper.classList.add(this.CSS.editorWrapperNarrow);
    }

    /**
     * Set customizable bottom zone height
     */
    this.nodes.redactor.style.paddingBottom = this.config.minHeight + 'px';

    this.nodes.wrapper.appendChild(this.nodes.redactor);
    this.nodes.holder.appendChild(this.nodes.wrapper);
  }

  /**
   * Appends CSS
   */
  private loadStyles(): void {
    /**
     * Load CSS
     */
    // eslint-disable-next-line @typescript-eslint/no-var-requires
    const styleTagId = 'editor-js-styles';

    /**
     * Do not append styles again if they are already on the page
     */
    if ($.get(styleTagId)) {
      return;
    }

    /**
     * Make tag
     */
    const tag = $.make('style', null, {
      id: styleTagId,
      textContent: styles.toString(),
    });

    /**
     * Append styles at the top of HEAD tag
     */
    $.prepend(document.head, tag);
  }

  /**
   * Bind events on the Editor.js interface
   */
  private enableModuleBindings(): void {
    this.readOnlyMutableListeners.on(this.nodes.redactor, 'click', (event: MouseEvent) => {
      this.redactorClicked(event);
    }, false);

    this.readOnlyMutableListeners.on(this.nodes.redactor, 'mousedown', (event: MouseEvent | TouchEvent) => {
      this.documentTouched(event);
    }, true);

    this.readOnlyMutableListeners.on(this.nodes.redactor, 'touchstart', (event: MouseEvent | TouchEvent) => {
      this.documentTouched(event);
    }, true);

    this.readOnlyMutableListeners.on(document, 'keydown', (event: KeyboardEvent) => {
      this.documentKeydown(event);
    }, true);

    this.readOnlyMutableListeners.on(document, 'mousedown', (event: MouseEvent) => {
      this.documentClicked(event);
    }, true);

    /**
     * Handle selection change to manipulate Inline Toolbar appearance
     */
    this.readOnlyMutableListeners.on(document, 'selectionchange', () => {
      this.selectionChanged();
    }, true);

    this.readOnlyMutableListeners.on(window, 'resize', () => {
      this.resizeDebouncer();
    }, {
      passive: true,
    });

    /**
     * Start watching 'block-hovered' events that is used by Toolbar for moving
     */
    this.watchBlockHoveredEvents();
  }

  /**
   * Listen redactor mousemove to emit 'block-hovered' event
   */
  private watchBlockHoveredEvents(): void {
    /**
     * Used to not emit the same block multiple times to the 'block-hovered' event on every mousemove
     */
    let blockHoveredEmitted;

    this.readOnlyMutableListeners.on(this.nodes.redactor, 'mousemove', _.throttle((event: MouseEvent | TouchEvent) => {
      const hoveredBlock = (event.target as Element).closest('.ce-block');

      /**
       * Do not trigger 'block-hovered' for cross-block selection
       */
      if (this.Editor.BlockSelection.anyBlockSelected) {
        return;
      }

      if (!hoveredBlock) {
        return;
      }

      if (blockHoveredEmitted === hoveredBlock) {
        return;
      }

      blockHoveredEmitted = hoveredBlock;

      this.eventsDispatcher.emit(BlockHovered, {
        block: this.Editor.BlockManager.getBlockByChildNode(hoveredBlock),
      });
    // eslint-disable-next-line @typescript-eslint/no-magic-numbers
    }, 20), {
      passive: true,
    });
  }

  /**
   * Unbind events on the Editor.js interface
   */
  private disableModuleBindings(): void {
    this.readOnlyMutableListeners.clearAll();
  }

  /**
   * Resize window handler
   */
  private windowResize(): void {
    /**
     * Invalidate content zone size cached, because it may be changed
     */
    this.contentRectCache = null;

    /**
     * Detect mobile version
     */
    this.checkIsMobile();
  }

  /**
   * All keydowns on document
   *
   * @param {KeyboardEvent} event - keyboard event
   */
  private documentKeydown(event: KeyboardEvent): void {
    switch (event.keyCode) {
      case _.keyCodes.ENTER:
        this.enterPressed(event);
        break;

      case _.keyCodes.BACKSPACE:
      case _.keyCodes.DELETE:
        this.backspacePressed(event);
        break;

      case _.keyCodes.ESC:
        this.escapePressed(event);
        break;

      default:
        this.defaultBehaviour(event);
        break;
    }
  }

  /**
   * Ignore all other document's keydown events
   *
   * @param {KeyboardEvent} event - keyboard event
   */
  private defaultBehaviour(event: KeyboardEvent): void {
    const { currentBlock } = this.Editor.BlockManager;
    const keyDownOnEditor = (event.target as HTMLElement).closest(`.${this.CSS.editorWrapper}`);
    const isMetaKey = event.altKey || event.ctrlKey || event.metaKey || event.shiftKey;

    /**
     * When some block is selected, but the caret is not set inside the editor, treat such keydowns as keydown on selected block.
     */
    if (currentBlock !== undefined && keyDownOnEditor === null) {
      this.Editor.BlockEvents.keydown(event);

      return;
    }

    /**
     * Ignore keydowns on editor and meta keys
     */
    if (keyDownOnEditor || (currentBlock && isMetaKey)) {
      return;
    }

    /**
     * Remove all highlights and remove caret
     */
    this.Editor.BlockManager.dropPointer();

    /**
     * Close Toolbar
     */
    this.Editor.Toolbar.close();
  }

  /**
   * @param {KeyboardEvent} event - keyboard event
   */
  private backspacePressed(event: KeyboardEvent): void {
    const { BlockManager, BlockSelection, Caret } = this.Editor;

    /**
     * If any block selected and selection doesn't exists on the page (that means no other editable element is focused),
     * remove selected blocks
     */
    if (BlockSelection.anyBlockSelected && !Selection.isSelectionExists) {
      const selectionPositionIndex = BlockManager.removeSelectedBlocks();

      Caret.setToBlock(BlockManager.insertDefaultBlockAtIndex(selectionPositionIndex, true), Caret.positions.START);

      /** Clear selection */
      BlockSelection.clearSelection(event);

      /**
       * Stop propagations
       * Manipulation with BlockSelections is handled in global backspacePress because they may occur
       * with CMD+A or RectangleSelection and they can be handled on document event
       */
      event.preventDefault();
      event.stopPropagation();
      event.stopImmediatePropagation();
    }
  }

  /**
   * Escape pressed
   * If some of Toolbar components are opened, then close it otherwise close Toolbar
   *
   * @param {Event} event - escape keydown event
   */
  private escapePressed(event): void {
    /**
     * Clear blocks selection by ESC
     */
    this.Editor.BlockSelection.clearSelection(event);

    if (this.Editor.Toolbar.toolbox.opened) {
      this.Editor.Toolbar.toolbox.close();
      this.Editor.Caret.setToBlock(this.Editor.BlockManager.currentBlock);
    } else if (this.Editor.BlockSettings.opened) {
      this.Editor.BlockSettings.close();
    } else if (this.Editor.ConversionToolbar.opened) {
      this.Editor.ConversionToolbar.close();
    } else if (this.Editor.InlineToolbar.opened) {
      this.Editor.InlineToolbar.close();
    } else {
      this.Editor.Toolbar.close();
    }
  }

  /**
   * Enter pressed on document
   *
   * @param {KeyboardEvent} event - keyboard event
   */
  private enterPressed(event: KeyboardEvent): void {
    const { BlockManager, BlockSelection } = this.Editor;
    const hasPointerToBlock = BlockManager.currentBlockIndex >= 0;

    /**
     * If any block selected and selection doesn't exists on the page (that means no other editable element is focused),
     * remove selected blocks
     */
    if (BlockSelection.anyBlockSelected && !Selection.isSelectionExists) {
      /** Clear selection */
      BlockSelection.clearSelection(event);

      /**
       * Stop propagations
       * Manipulation with BlockSelections is handled in global enterPress because they may occur
       * with CMD+A or RectangleSelection
       */
      event.preventDefault();
      event.stopImmediatePropagation();
      event.stopPropagation();

      return;
    }

    /**
     * If Caret is not set anywhere, event target on Enter is always Element that we handle
     * In our case it is document.body
     *
     * So, BlockManager points some Block and Enter press is on Body
     * We can create a new block
     */
    if (!this.someToolbarOpened && hasPointerToBlock && (event.target as HTMLElement).tagName === 'BODY') {
      /**
       * Insert the default typed Block
       */
      const newBlock = this.Editor.BlockManager.insert();

      this.Editor.Caret.setToBlock(newBlock);

      /**
       * And highlight
       */
      this.Editor.BlockManager.highlightCurrentNode();

      /**
       * Move toolbar and show plus button because new Block is empty
       */
      this.Editor.Toolbar.moveAndOpen(newBlock);
    }

    this.Editor.BlockSelection.clearSelection(event);
  }

  /**
   * All clicks on document
   *
   * @param {MouseEvent} event - Click event
   */
  private documentClicked(event: MouseEvent): void {
    /**
     * Sometimes we emulate click on some UI elements, for example by Enter on Block Settings button
     * We don't need to handle such events, because they handled in other place.
     */
    if (!event.isTrusted) {
      return;
    }
    /**
     * Close Inline Toolbar when nothing selected
     * Do not fire check on clicks at the Inline Toolbar buttons
     */
    const target = event.target as HTMLElement;
    const clickedInsideOfEditor = this.nodes.holder.contains(target) || Selection.isAtEditor;

    if (!clickedInsideOfEditor) {
      /**
       * Clear highlights and pointer on BlockManager
       *
       * Current page might contain several instances
       * Click between instances MUST clear focus, pointers and close toolbars
       */
      this.Editor.BlockManager.dropPointer();
      this.Editor.Toolbar.close();
    }

    /**
     * If Block Settings opened, close them by click on document.
     *
     * But allow clicking inside Block Settings.
     * Also, do not process clicks on the Block Settings Toggler, because it has own click listener
     */
    const isClickedInsideBlockSettings = this.Editor.BlockSettings.nodes.wrapper.contains(target);
    const isClickedInsideBlockSettingsToggler = this.Editor.Toolbar.nodes.settingsToggler.contains(target);
    const doNotProcess = isClickedInsideBlockSettings || isClickedInsideBlockSettingsToggler;

    if (this.Editor.BlockSettings.opened && !doNotProcess) {
      this.Editor.BlockSettings.close();

      const clickedBlock = this.Editor.BlockManager.getBlockByChildNode(target);

      this.Editor.Toolbar.moveAndOpen(clickedBlock);
    }

    /**
     * Clear Selection if user clicked somewhere
     */
    this.Editor.BlockSelection.clearSelection(event);
  }

  /**
   * First touch on editor
   * Fired before click
   *
   * Used to change current block — we need to do it before 'selectionChange' event.
   * Also:
   * - Move and show the Toolbar
   * - Set a Caret
   *
   * @param {MouseEvent | TouchEvent} event - touch or mouse event
   */
  private documentTouched(event: MouseEvent | TouchEvent): void {
    console.log('document touched');
    let clickedNode = event.target as HTMLElement;

    /**
     * If click was fired on Editor`s wrapper, try to get clicked node by elementFromPoint method
     */
    if (clickedNode === this.nodes.redactor) {
      const clientX = event instanceof MouseEvent ? event.clientX : event.touches[0].clientX;
      const clientY = event instanceof MouseEvent ? event.clientY : event.touches[0].clientY;

      clickedNode = document.elementFromPoint(clientX, clientY) as HTMLElement;
    }

    /**
     * Select clicked Block as Current
     */
    try {
<<<<<<< HEAD
      /**
       * Renew Current Block
       */
      console.log('document touched TRY1');
=======
>>>>>>> 77eb3202
      this.Editor.BlockManager.setCurrentBlockByChildNode(clickedNode);
      console.log('document touched TRY2');
      /**
       * Highlight Current Node
       */
      this.Editor.BlockManager.highlightCurrentNode();
      console.log('document touched TRY3');
    } catch (e) {
      /**
       * If clicked outside first-level Blocks and it is not RectSelection, set Caret to the last empty Block
       */
      console.log('document touched CATCH', e);
      if (!this.Editor.RectangleSelection.isRectActivated()) {
        console.log('document touched CATCH 2');
        this.Editor.Caret.setToTheLastBlock();
      }
    }

    /**
     * Move and open toolbar
     * (used for showing Block Settings toggler after opening and closing Inline Toolbar)
     */
    this.Editor.Toolbar.moveAndOpen();
  }

  /**
   * All clicks on the redactor zone
   *
   * @param {MouseEvent} event - click event
   * @description
   * - By clicks on the Editor's bottom zone:
   *      - if last Block is empty, set a Caret to this
   *      - otherwise, add a new empty Block and set a Caret to that
   */
  private redactorClicked(event: MouseEvent): void {
    if (!Selection.isCollapsed) {
      return;
    }

    /**
     * case when user clicks on anchor element
     * if it is clicked via ctrl key, then we open new window with url
     */
    const element = event.target as Element;
    const ctrlKey = event.metaKey || event.ctrlKey;

    if ($.isAnchor(element) && ctrlKey) {
      event.stopImmediatePropagation();
      event.stopPropagation();

      const href = element.getAttribute('href');
      const validUrl = _.getValidUrl(href);

      _.openTab(validUrl);

      return;
    }

    this.processBottomZoneClick(event);
  }

  /**
   * Check if user clicks on the Editor's bottom zone:
   *  - set caret to the last block
   *  - or add new empty block
   *
   * @param event - click event
   */
  private processBottomZoneClick(event: MouseEvent): void {
    const lastBlock = this.Editor.BlockManager.getBlockByIndex(-1);

    const lastBlockBottomCoord = $.offset(lastBlock.holder).bottom;
    const clickedCoord = event.pageY;
    const { BlockSelection } = this.Editor;
    const isClickedBottom = event.target instanceof Element &&
      event.target.isEqualNode(this.nodes.redactor) &&
      /**
       * If there is cross block selection started, target will be equal to redactor so we need additional check
       */
      !BlockSelection.anyBlockSelected &&

      /**
       * Prevent caret jumping (to last block) when clicking between blocks
       */
      lastBlockBottomCoord < clickedCoord;

    if (isClickedBottom) {
      event.stopImmediatePropagation();
      event.stopPropagation();

      const { BlockManager, Caret, Toolbar } = this.Editor;

      /**
       * Insert a default-block at the bottom if:
       * - last-block is not a default-block (Text)
       *   to prevent unnecessary tree-walking on Tools with many nodes (for ex. Table)
       * - Or, default-block is not empty
       */
      if (!BlockManager.lastBlock.tool.isDefault || !BlockManager.lastBlock.isEmpty) {
        BlockManager.insertAtEnd();
      }

      /**
       * Set the caret and toolbar to empty Block
       */
      Caret.setToTheLastBlock();
      Toolbar.moveAndOpen(BlockManager.lastBlock);
    }
  }

  /**
   * Handle selection changes on mobile devices
   * Uses for showing the Inline Toolbar
   */
  private selectionChanged(): void {
    const { CrossBlockSelection, BlockSelection } = this.Editor;
    const focusedElement = Selection.anchorElement;

    if (CrossBlockSelection.isCrossBlockSelectionStarted) {
      // Removes all ranges when any Block is selected
      if (BlockSelection.anyBlockSelected) {
        Selection.get().removeAllRanges();
      }
    }

    /**
     * Usual clicks on some controls, for example, Block Tunes Toggler
     */
    if (!focusedElement) {
      /**
       * If there is no selected range, close inline toolbar
       *
       * @todo Make this method more straightforward
       */
      if (!Selection.range) {
        this.Editor.InlineToolbar.close();
      }

      return;
    }

    /**
     * Event can be fired on clicks at non-block-content elements,
     * for example, at the Inline Toolbar or some Block Tune element
     */
    const clickedOutsideBlockContent = focusedElement.closest(`.${Block.CSS.content}`) === null;

    if (clickedOutsideBlockContent) {
      /**
       * If new selection is not on Inline Toolbar, we need to close it
       */
      if (!this.Editor.InlineToolbar.containsNode(focusedElement)) {
        this.Editor.InlineToolbar.close();
      }

      /**
       * Case when we click on external tool elements,
       * for example some Block Tune element.
       * If this external content editable element has data-inline-toolbar="true"
       */
      const inlineToolbarEnabledForExternalTool = (focusedElement as HTMLElement).dataset.inlineToolbar === 'true';

      if (!inlineToolbarEnabledForExternalTool) {
        return;
      }
    }

    /**
     * Set current block when entering to Editor.js by tab key
     */
    if (!this.Editor.BlockManager.currentBlock) {
      this.Editor.BlockManager.setCurrentBlockByChildNode(focusedElement);
    }

    const isNeedToShowConversionToolbar = clickedOutsideBlockContent !== true;

    /**
     * @todo add debounce
     */
    this.Editor.InlineToolbar.tryToShow(true, isNeedToShowConversionToolbar);
  }
}<|MERGE_RESOLUTION|>--- conflicted
+++ resolved
@@ -646,7 +646,6 @@
    * @param {MouseEvent | TouchEvent} event - touch or mouse event
    */
   private documentTouched(event: MouseEvent | TouchEvent): void {
-    console.log('document touched');
     let clickedNode = event.target as HTMLElement;
 
     /**
@@ -663,27 +662,17 @@
      * Select clicked Block as Current
      */
     try {
-<<<<<<< HEAD
-      /**
-       * Renew Current Block
-       */
-      console.log('document touched TRY1');
-=======
->>>>>>> 77eb3202
       this.Editor.BlockManager.setCurrentBlockByChildNode(clickedNode);
-      console.log('document touched TRY2');
+
       /**
        * Highlight Current Node
        */
       this.Editor.BlockManager.highlightCurrentNode();
-      console.log('document touched TRY3');
     } catch (e) {
       /**
        * If clicked outside first-level Blocks and it is not RectSelection, set Caret to the last empty Block
        */
-      console.log('document touched CATCH', e);
       if (!this.Editor.RectangleSelection.isRectActivated()) {
-        console.log('document touched CATCH 2');
         this.Editor.Caret.setToTheLastBlock();
       }
     }
