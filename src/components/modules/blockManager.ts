--- conflicted
+++ resolved
@@ -257,12 +257,9 @@
    * @param {string} options.tool - tools passed in editor config {@link EditorConfig#tools}
    * @param {string} [options.id] - unique id for this block
    * @param {BlockToolData} [options.data] - constructor params
-<<<<<<< HEAD
    * @param {function} addBlockButtonClick - add block button click callback
    * @param {function} onFocusBlock - focus block button click callback
    *
-=======
->>>>>>> 77eb3202
    * @returns {Block}
    */
   public composeBlock({
@@ -287,16 +284,9 @@
       api: this.Editor.API,
       readOnly,
       tunesData,
-<<<<<<< HEAD
       addBlockButtonClick,
       onFocusBlock,
-    });
-=======
     }, this.eventsDispatcher);
->>>>>>> 77eb3202
-
-    // console.log('compose block add btn', addBlockButtonClick);
-    // console.log('compose block on focus', onFocusBlock);
 
     if (!readOnly) {
       window.requestIdleCallback(() => {
@@ -346,8 +336,6 @@
       newIndex = this.currentBlockIndex + (replace ? 0 : 1);
     }
 
-    // console.log('block manager insert', addBlockButtonClick);
-
     const block = this.composeBlock({
       id,
       tool,
