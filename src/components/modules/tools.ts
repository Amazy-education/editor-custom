import Paragraph from '../../tools/paragraph/dist/bundle';
import Module from '../__module';
import * as _ from '../utils';
import { SanitizerConfig, ToolConstructable, ToolSettings } from '../../../types';
import BoldInlineTool from '../inline-tools/inline-tool-bold';
import ItalicInlineTool from '../inline-tools/inline-tool-italic';
import LinkInlineTool from '../inline-tools/inline-tool-link';
<<<<<<< HEAD
import Stub from '../tools/stub';
import { ModuleConfig } from '../../types-internal/module-config';
import EventsDispatcher from '../utils/events';
=======
import Stub from '../../tools/stub';
import ToolsFactory from '../tools/factory';
import InlineTool from '../tools/inline';
import BlockTool from '../tools/block';
import BlockTune from '../tools/tune';
import MoveDownTune from '../block-tunes/block-tune-move-down';
import DeleteTune from '../block-tunes/block-tune-delete';
import MoveUpTune from '../block-tunes/block-tune-move-up';
import ToolsCollection from '../tools/collection';
>>>>>>> 9d8998e9

/**
 * @module Editor.js Tools Submodule
 *
 * Creates Instances from Plugins and binds external config to the instances
 */

type ToolClass = BlockTool | InlineTool | BlockTune;

/**
 * Class properties:
 *
 * @typedef {Tools} Tools
 * @property {Tools[]} toolsAvailable - available Tools
 * @property {Tools[]} toolsUnavailable - unavailable Tools
 * @property {object} toolsClasses - all classes
 * @property {object} toolsSettings - Tools settings
 * @property {EditorConfig} config - Editor config
 */
export default class Tools extends Module {
  /**
   * Name of Stub Tool
   * Stub Tool is used to substitute unavailable block Tools and store their data
   *
   * @type {string}
   */
  public stubTool = 'stub';

  /**
   * Returns available Tools
   *
   * @returns {object<Tool>}
   */
  public get available(): ToolsCollection {
    return this.toolsAvailable;
  }

  /**
   * Returns unavailable Tools
   *
   * @returns {Tool[]}
   */
  public get unavailable(): ToolsCollection {
    return this.toolsUnavailable;
  }

  /**
   * Return Tools for the Inline Toolbar
   *
   * @returns {object} - object of Inline Tool's classes
   */
  public get inlineTools(): ToolsCollection<InlineTool> {
    return this.available.inlineTools;
  }

  /**
   * Return editor block tools
   */
  public get blockTools(): ToolsCollection<BlockTool> {
    return this.available.blockTools;
  }

  /**
   * Return available Block Tunes
   *
   * @returns {object} - object of Inline Tool's classes
   */
  public get blockTunes(): ToolsCollection<BlockTune> {
    return this.available.blockTunes;
  }

  /**
   * Returns default Tool object
   */
  public get defaultTool(): BlockTool {
    return this.blockTools.get(this.config.defaultBlock);
  }

  /**
   * Tools objects factory
   */
  private factory: ToolsFactory;

  /**
   * Tools` classes available to use
   */
  private readonly toolsAvailable: ToolsCollection = new ToolsCollection();

  /**
   * Tools` classes not available to use because of preparation failure
   */
  private readonly toolsUnavailable: ToolsCollection = new ToolsCollection();

  /**
<<<<<<< HEAD
   * Cache for the prepared inline tools
   *
   * @type {null|object}
   * @private
   */
  private _inlineTools: { [name: string]: ToolConstructable } = {};

  /**
   * @class
   *
   * @param {EditorConfig} config - Editor's configuration
   * @param {EventsDispatcher} eventsDispatcher - Editor's event dispatcher
   */
  constructor({ config, eventsDispatcher }: ModuleConfig) {
    super({
      config,
      eventsDispatcher,
    });

    this.toolsClasses = {};

    this.toolsSettings = {};

    /**
     * Available tools list
     * {name: Class, ...}
     *
     * @type {object}
     */
    this.toolsAvailable = {};

    /**
     * Tools that rejected a prepare method
     * {name: Class, ... }
     *
     * @type {object}
     */
    this.toolsUnavailable = {};

    this._inlineTools = null;
=======
   * Returns internal tools
   */
  public get internal(): ToolsCollection {
    return this.available.internalTools;
>>>>>>> 9d8998e9
  }

  /**
   * Creates instances via passed or default configuration
   *
   * @returns {Promise<void>}
   */
  public async prepare(): Promise<void> {
    this.validateTools();

    /**
     * Assign internal tools
     */
    this.config.tools = _.deepMerge({}, this.internalTools, this.config.tools);

    if (!Object.prototype.hasOwnProperty.call(this.config, 'tools') || Object.keys(this.config.tools).length === 0) {
      throw Error('Can\'t start without tools');
    }

    const config = this.prepareConfig();

    this.factory = new ToolsFactory(config, this.config, this.Editor.API);

    /**
     * getting classes that has prepare method
     */
    const sequenceData = this.getListOfPrepareFunctions(config);

    /**
     * if sequence data contains nothing then resolve current chain and run other module prepare
     */
    if (sequenceData.length === 0) {
      return Promise.resolve();
    }

    /**
     * to see how it works {@link '../utils.ts#sequence'}
     */
    await _.sequence(sequenceData, (data: { toolName: string }) => {
      this.toolPrepareMethodSuccess(data);
    }, (data: { toolName: string }) => {
      this.toolPrepareMethodFallback(data);
    });

    this.prepareBlockTools();
  }

  /**
   * Return general Sanitizer config for all inline tools
   */
  @_.cacheable
  public getAllInlineToolsSanitizeConfig(): SanitizerConfig {
    const config: SanitizerConfig = {} as SanitizerConfig;

    Array.from(this.inlineTools.values())
      .forEach(inlineTool => {
        Object.assign(config, inlineTool.sanitizeConfig);
      });

    return config;
  }

  /**
   * Calls each Tool reset method to clean up anything set by Tool
   */
  public destroy(): void {
    Object.values(this.available).forEach(async tool => {
      if (_.isFunction(tool.reset)) {
        await tool.reset();
      }
    });
  }

  /**
   * Returns internal tools
   * Includes Bold, Italic, Link and Paragraph
   */
  private get internalTools(): { [toolName: string]: ToolConstructable | ToolSettings & { isInternal?: boolean } } {
    return {
      bold: {
        class: BoldInlineTool,
        isInternal: true,
      },
      italic: {
        class: ItalicInlineTool,
        isInternal: true,
      },
      link: {
        class: LinkInlineTool,
        isInternal: true,
      },
      paragraph: {
        class: Paragraph,
        inlineToolbar: true,
        isInternal: true,
      },
      stub: {
        class: Stub,
        isInternal: true,
      },
      moveUpTune: {
        class: MoveUpTune,
        isInternal: true,
      },
      deleteTune: {
        class: DeleteTune,
        isInternal: true,
      },
      moveDownTune: {
        class: MoveDownTune,
        isInternal: true,
      },
    };
  }

  /**
   * Tool prepare method success callback
   *
   * @param {object} data - append tool to available list
   */
  private toolPrepareMethodSuccess(data: { toolName: string }): void {
    const tool = this.factory.get(data.toolName);

    if (tool.isInline()) {
      /**
       * Some Tools validation
       */
      const inlineToolRequiredMethods = ['render', 'surround', 'checkState'];
      const notImplementedMethods = inlineToolRequiredMethods.filter((method) => !tool.create()[method]);

      if (notImplementedMethods.length) {
        _.log(
          `Incorrect Inline Tool: ${tool.name}. Some of required methods is not implemented %o`,
          'warn',
          notImplementedMethods
        );

        this.toolsUnavailable.set(tool.name, tool);

        return;
      }
    }

    this.toolsAvailable.set(tool.name, tool);
  }

  /**
   * Tool prepare method fail callback
   *
   * @param {object} data - append tool to unavailable list
   */
  private toolPrepareMethodFallback(data: { toolName: string }): void {
    this.toolsUnavailable.set(data.toolName, this.factory.get(data.toolName));
  }

  /**
   * Binds prepare function of plugins with user or default config
   *
   * @returns {Array} list of functions that needs to be fired sequentially
   * @param config - tools config
   */
  private getListOfPrepareFunctions(config: {[name: string]: ToolSettings}): {
    function: (data: { toolName: string }) => void | Promise<void>;
    data: { toolName: string };
  }[] {
    const toolPreparationList: {
      function: (data: { toolName: string }) => void | Promise<void>;
      data: { toolName: string };
    }[] = [];

    Object
      .entries(config)
      .forEach(([toolName, settings]) => {
        toolPreparationList.push({
          // eslint-disable-next-line @typescript-eslint/no-empty-function
          function: _.isFunction(settings.class.prepare) ? settings.class.prepare : (): void => {},
          data: {
            toolName,
          },
        });
      });

    return toolPreparationList;
  }

  /**
   * Assign enabled Inline Tools and Block Tunes for Block Tool
   */
  private prepareBlockTools(): void {
    Array.from(this.blockTools.values()).forEach(tool => {
      this.assignInlineToolsToBlockTool(tool);
      this.assignBlockTunesToBlockTool(tool);
    });
  }

  /**
   * Assign enabled Inline Tools for Block Tool
   *
   * @param tool - Block Tool
   */
  private assignInlineToolsToBlockTool(tool: BlockTool): void {
    /**
     * If common inlineToolbar property is false no Inline Tools should be assigned
     */
    if (this.config.inlineToolbar === false) {
      return;
    }

    /**
     * If user pass just 'true' for tool, get common inlineToolbar settings
     * - if common settings is an array, use it
     * - if common settings is 'true' or not specified, get default order
     */
    if (tool.enabledInlineTools === true) {
      tool.inlineTools = new ToolsCollection<InlineTool>(
        Array.isArray(this.config.inlineToolbar)
          ? this.config.inlineToolbar.map(name => [name, this.inlineTools.get(name)])
          /**
           * If common settings is 'true' or not specified (will be set as true at core.ts), get the default order
           */
          : Array.from(this.inlineTools.entries())
      );

      return;
    }

    /**
     * If user pass the list of inline tools for the particular tool, return it.
     */
    if (Array.isArray(tool.enabledInlineTools)) {
      tool.inlineTools = new ToolsCollection<InlineTool>(
        tool.enabledInlineTools.map(name => [name, this.inlineTools.get(name)])
      );
    }
  }

  /**
   * Assign enabled Block Tunes for Block Tool
   *
   * @param tool — Block Tool
   */
  private assignBlockTunesToBlockTool(tool: BlockTool): void {
    if (tool.enabledBlockTunes === false) {
      return;
    }

    if (Array.isArray(tool.enabledBlockTunes)) {
      const userTunes = new ToolsCollection<BlockTune>(
        tool.enabledBlockTunes.map(name => [name, this.blockTunes.get(name)])
      );

      tool.tunes = new ToolsCollection<BlockTune>([...userTunes, ...this.blockTunes.internalTools]);

      return;
    }

    if (Array.isArray(this.config.tunes)) {
      const userTunes = new ToolsCollection<BlockTune>(
        this.config.tunes.map(name => [name, this.blockTunes.get(name)])
      );

      tool.tunes = new ToolsCollection<BlockTune>([...userTunes, ...this.blockTunes.internalTools]);

      return;
    }

    tool.tunes = this.blockTunes.internalTools;
  }

  /**
   * Validate Tools configuration objects and throw Error for user if it is invalid
   */
  private validateTools(): void {
    /**
     * Check Tools for a class containing
     */
    for (const toolName in this.config.tools) {
      if (Object.prototype.hasOwnProperty.call(this.config.tools, toolName)) {
        if (toolName in this.internalTools) {
          return;
        }

        const tool = this.config.tools[toolName];

        if (!_.isFunction(tool) && !_.isFunction((tool as ToolSettings).class)) {
          throw Error(
            `Tool «${toolName}» must be a constructor function or an object with function in the «class» property`
          );
        }
      }
    }
  }

  /**
   * Unify tools config
   */
  private prepareConfig(): {[name: string]: ToolSettings} {
    const config: {[name: string]: ToolSettings} = {};

    /**
     * Save Tools settings to a map
     */
    for (const toolName in this.config.tools) {
      /**
       * If Tool is an object not a Tool's class then
       * save class and settings separately
       */
      if (_.isObject(this.config.tools[toolName])) {
        config[toolName] = this.config.tools[toolName] as ToolSettings;
      } else {
        config[toolName] = { class: this.config.tools[toolName] as ToolConstructable };
      }
    }

    return config;
  }
}<|MERGE_RESOLUTION|>--- conflicted
+++ resolved
@@ -5,11 +5,6 @@
 import BoldInlineTool from '../inline-tools/inline-tool-bold';
 import ItalicInlineTool from '../inline-tools/inline-tool-italic';
 import LinkInlineTool from '../inline-tools/inline-tool-link';
-<<<<<<< HEAD
-import Stub from '../tools/stub';
-import { ModuleConfig } from '../../types-internal/module-config';
-import EventsDispatcher from '../utils/events';
-=======
 import Stub from '../../tools/stub';
 import ToolsFactory from '../tools/factory';
 import InlineTool from '../tools/inline';
@@ -19,7 +14,6 @@
 import DeleteTune from '../block-tunes/block-tune-delete';
 import MoveUpTune from '../block-tunes/block-tune-move-up';
 import ToolsCollection from '../tools/collection';
->>>>>>> 9d8998e9
 
 /**
  * @module Editor.js Tools Submodule
@@ -114,53 +108,10 @@
   private readonly toolsUnavailable: ToolsCollection = new ToolsCollection();
 
   /**
-<<<<<<< HEAD
-   * Cache for the prepared inline tools
-   *
-   * @type {null|object}
-   * @private
-   */
-  private _inlineTools: { [name: string]: ToolConstructable } = {};
-
-  /**
-   * @class
-   *
-   * @param {EditorConfig} config - Editor's configuration
-   * @param {EventsDispatcher} eventsDispatcher - Editor's event dispatcher
-   */
-  constructor({ config, eventsDispatcher }: ModuleConfig) {
-    super({
-      config,
-      eventsDispatcher,
-    });
-
-    this.toolsClasses = {};
-
-    this.toolsSettings = {};
-
-    /**
-     * Available tools list
-     * {name: Class, ...}
-     *
-     * @type {object}
-     */
-    this.toolsAvailable = {};
-
-    /**
-     * Tools that rejected a prepare method
-     * {name: Class, ... }
-     *
-     * @type {object}
-     */
-    this.toolsUnavailable = {};
-
-    this._inlineTools = null;
-=======
    * Returns internal tools
    */
   public get internal(): ToolsCollection {
     return this.available.internalTools;
->>>>>>> 9d8998e9
   }
 
   /**
