--- conflicted
+++ resolved
@@ -25,14 +25,11 @@
       getBlockByIndex: (index: number): BlockAPIInterface | void => this.getBlockByIndex(index),
       getById: (id: string): BlockAPIInterface | null => this.getById(id),
       getCurrentBlockIndex: (): number => this.getCurrentBlockIndex(),
-<<<<<<< HEAD
       unSelectBLockByIndex: (index): void => this.unSelectBLockByIndex(index),
       setCurrentBlockIndex: (index): void => this.setCurrentBlockIndex(index),
       setUnfocusCallback: (callback): void => this.setUnfocusCallback(callback),
       callUnfocusCallback: (): void => this.callUnfocusCallback(),
-=======
       getBlockIndex: (id: string): number => this.getBlockIndex(id),
->>>>>>> c1d7744b
       getBlocksCount: (): number => this.getBlocksCount(),
       stretchBlock: (index: number, status = true): void => this.stretchBlock(index, status),
       insertNewBlock: (): void => this.insertNewBlock(),
@@ -60,7 +57,6 @@
   }
 
   /**
-<<<<<<< HEAD
    * Set current block index
    *
    * @returns {number}
@@ -96,7 +92,9 @@
   public callUnfocusCallback(): void {
     // console.log('blocks callUnfocusCallback');
     this.Editor.BlockManager.callUnfocusCallback();
-=======
+  }
+  
+  /**
    * Returns the index of Block by id;
    *
    * @param id - block id
@@ -112,7 +110,6 @@
     }
 
     return this.Editor.BlockManager.getBlockIndex(block);
->>>>>>> c1d7744b
   }
 
   /**
