--- conflicted
+++ resolved
@@ -4,12 +4,7 @@
 import Flipper from '../../flipper';
 import I18n from '../../i18n';
 import { I18nInternalNS } from '../../i18n/namespace-internal';
-<<<<<<< HEAD
-import { clean } from '../../utils/sanitizer';
 import { BlockToolData, ToolboxConfigEntry } from '../../../../types';
-=======
-import { ToolboxConfigEntry, BlockToolData } from '../../../../types';
->>>>>>> 77eb3202
 
 /**
  * HTML Elements used for ConversionToolbar
