import Module from '../../__module';
import $ from '../../dom';
import SelectionUtils from '../../selection';
import * as _ from '../../utils';
import { InlineTool as IInlineTool, EditorConfig } from '../../../../types';
import Flipper from '../../flipper';
import I18n from '../../i18n';
import { I18nInternalNS } from '../../i18n/namespace-internal';
import Shortcuts from '../../utils/shortcuts';
<<<<<<< HEAD
import { EditorModules } from '../../../types-internal/editor-modules';
=======
import Tooltip from '../../utils/tooltip';
import { ModuleConfig } from '../../../types-internal/module-config';
import EventsDispatcher from '../../utils/events';
import InlineTool from '../../tools/inline';
import { CommonInternalSettings } from '../../tools/base';
import BlockTool from '../../tools/block';
>>>>>>> 9d8998e9

/**
 * Inline Toolbar elements
 */
interface InlineToolbarNodes {
  wrapper: HTMLElement;
  togglerAndButtonsWrapper: HTMLElement;
  buttons: HTMLElement;
  conversionToggler: HTMLElement;
  conversionTogglerContent: HTMLElement;
  /**
   * Zone below the buttons where Tools can create additional actions by 'renderActions()' method
   * For example, input for the 'link' tool or textarea for the 'comment' tool
   */
  actions: HTMLElement;
}

/**
 * Inline toolbar with actions that modifies selected text fragment
 *
 * |¯¯¯¯¯¯¯¯¯¯¯¯¯¯¯¯¯¯¯¯¯¯¯¯|
 * |   B  i [link] [mark]   |
 * |________________________|
 */
export default class InlineToolbar extends Module<InlineToolbarNodes> {
  /**
   * CSS styles
   */
  public CSS = {
    inlineToolbar: 'ce-inline-toolbar',
    inlineToolbarShowed: 'ce-inline-toolbar--showed',
    inlineToolbarLeftOriented: 'ce-inline-toolbar--left-oriented',
    inlineToolbarRightOriented: 'ce-inline-toolbar--right-oriented',
    inlineToolbarShortcut: 'ce-inline-toolbar__shortcut',
    buttonsWrapper: 'ce-inline-toolbar__buttons',
    actionsWrapper: 'ce-inline-toolbar__actions',
    inlineToolButton: 'ce-inline-tool',
    inputField: 'cdx-input',
    focusedButton: 'ce-inline-tool--focused',
    conversionToggler: 'ce-inline-toolbar__dropdown',
    conversionTogglerHidden: 'ce-inline-toolbar__dropdown--hidden',
    conversionTogglerContent: 'ce-inline-toolbar__dropdown-content',
    togglerAndButtonsWrapper: 'ce-inline-toolbar__toggler-and-button-wrapper',
  };

  /**
   * State of inline toolbar
   *
   * @type {boolean}
   */
  public opened = false;

  /**
   * Margin above/below the Toolbar
   */
  private readonly toolbarVerticalMargin: number = 5;

  /**
   * TODO: Get rid of this
   *
   * Currently visible tools instances
   */
  private toolsInstances: Map<string, IInlineTool>;

  /**
   * Buttons List
   *
   * @type {NodeList}
   */
  private buttonsList: NodeList = null;

  /**
   * Cache for Inline Toolbar width
   *
   * @type {number}
   */
  private width = 0;

  /**
   * Instance of class that responses for leafing buttons by arrows/tab
   */
  private flipper: Flipper = null;

  /**
<<<<<<< HEAD
   * Internal inline tools: Link, Bold, Italic
   */
  private internalTools: {[name: string]: InlineToolConstructable} = {};

  /**
   * Editor modules setter
   *
   * @param {EditorModules} Editor - Editor's Modules
   */
  public set state(Editor: EditorModules) {
    this.Editor = Editor;

    const { Tools } = Editor;

    /**
     * Set internal inline tools
     */
    Object
      .entries(Tools.internalTools)
      .filter(([, toolClass]: [string, ToolConstructable | ToolSettings]) => {
        if (_.isFunction(toolClass)) {
          return toolClass[Tools.INTERNAL_SETTINGS.IS_INLINE];
        }

        return (toolClass as ToolSettings).class[Tools.INTERNAL_SETTINGS.IS_INLINE];
      })
      .map(([name, toolClass]: [string, InlineToolConstructable | ToolSettings]) => {
        this.internalTools[name] = _.isFunction(toolClass) ? toolClass : (toolClass as ToolSettings).class;
      });
=======
   * Tooltip utility Instance
   */
  private tooltip: Tooltip;
  /**
   * @class
   * @param {object} moduleConfiguration - Module Configuration
   * @param {EditorConfig} moduleConfiguration.config - Editor's config
   * @param {EventsDispatcher} moduleConfiguration.eventsDispatcher - Editor's event dispatcher
   */
  constructor({ config, eventsDispatcher }: ModuleConfig) {
    super({
      config,
      eventsDispatcher,
    });
    this.tooltip = new Tooltip();
>>>>>>> 9d8998e9
  }

  /**
   * Toggles read-only mode
   *
   * @param {boolean} readOnlyEnabled - read-only mode
   */
  public toggleReadOnly(readOnlyEnabled: boolean): void {
    if (!readOnlyEnabled) {
      this.make();
    } else {
      this.destroy();
      this.Editor.ConversionToolbar.destroy();
    }
  }

  /**
   *  Moving / appearance
   *  ~~~~~~~~~~~~~~~~~~~~~~~~~~~~~~~~~~~~~~~~~~~~~~~~~~~~~~~~~~~~~~~~~~~~~~
   */

  /**
   * Shows Inline Toolbar if something is selected
   *
   * @param {boolean} [needToClose] - pass true to close toolbar if it is not allowed.
   *                                  Avoid to use it just for closing IT, better call .close() clearly.
   */
  public tryToShow(needToClose = false): void {
    if (!this.allowedToShow()) {
      if (needToClose) {
        this.close();
      }

      return;
    }

    this.move();
    this.open();
    this.Editor.Toolbar.close();
  }

  /**
   * Move Toolbar to the selected text
   */
  public move(): void {
    const selectionRect = SelectionUtils.rect as DOMRect;
    const wrapperOffset = this.Editor.UI.nodes.wrapper.getBoundingClientRect();
    const newCoords = {
      x: selectionRect.x - wrapperOffset.left,
      y: selectionRect.y +
        selectionRect.height -
        // + window.scrollY
        wrapperOffset.top +
        this.toolbarVerticalMargin,
    };

    /**
     * If we know selections width, place InlineToolbar to center
     */
    if (selectionRect.width) {
      newCoords.x += Math.floor(selectionRect.width / 2);
    }

    /**
     * Inline Toolbar has -50% translateX, so we need to check real coords to prevent overflowing
     */
    const realLeftCoord = newCoords.x - this.width / 2;
    const realRightCoord = newCoords.x + this.width / 2;

    /**
     * By default, Inline Toolbar has top-corner at the center
     * We are adding a modifiers for to move corner to the left or right
     */
    this.nodes.wrapper.classList.toggle(
      this.CSS.inlineToolbarLeftOriented,
      realLeftCoord < this.Editor.UI.contentRect.left
    );

    this.nodes.wrapper.classList.toggle(
      this.CSS.inlineToolbarRightOriented,
      realRightCoord > this.Editor.UI.contentRect.right
    );

    this.nodes.wrapper.style.left = Math.floor(newCoords.x) + 'px';
    this.nodes.wrapper.style.top = Math.floor(newCoords.y) + 'px';
  }

  /**
   * Hides Inline Toolbar
   */
  public close(): void {
    if (!this.opened) {
      return;
    }

    if (this.Editor.ReadOnly.isEnabled) {
      return;
    }

    this.nodes.wrapper.classList.remove(this.CSS.inlineToolbarShowed);
    Array.from(this.toolsInstances.entries()).forEach(([name, toolInstance]) => {
      const shortcut = this.getToolShortcut(name);

      if (shortcut) {
        Shortcuts.remove(this.Editor.UI.nodes.redactor, shortcut);
      }

      /**
       * @todo replace 'clear' with 'destroy'
       */
      if (_.isFunction(toolInstance.clear)) {
        toolInstance.clear();
      }
    });

    this.opened = false;

    this.flipper.deactivate();
    this.Editor.ConversionToolbar.close();
  }

  /**
   * Shows Inline Toolbar
   */
  public open(): void {
    if (this.opened) {
      return;
    }
    /**
     * Filter inline-tools and show only allowed by Block's Tool
     */
    this.addToolsFiltered();

    /**
     * Show Inline Toolbar
     */
    this.nodes.wrapper.classList.add(this.CSS.inlineToolbarShowed);

    this.buttonsList = this.nodes.buttons.querySelectorAll(`.${this.CSS.inlineToolButton}`);
    this.opened = true;

    if (this.Editor.ConversionToolbar.hasTools()) {
      /**
       * Change Conversion Dropdown content for current tool
       */
      this.setConversionTogglerContent();
    } else {
      /**
       * hide Conversion Dropdown with there are no tools
       */
      this.nodes.conversionToggler.hidden = true;
    }

    /**
     * Get currently visible buttons to pass it to the Flipper
     */
    let visibleTools = Array.from(this.buttonsList);

    visibleTools.unshift(this.nodes.conversionToggler);
    visibleTools = visibleTools.filter((tool) => !(tool as HTMLElement).hidden);

    this.flipper.activate(visibleTools as HTMLElement[]);
  }

  /**
   * Check if node is contained by Inline Toolbar
   *
   * @param {Node} node — node to chcek
   */
  public containsNode(node: Node): boolean {
    return this.nodes.wrapper.contains(node);
  }

  /**
   * Removes UI and its components
   */
  public destroy(): void {
    /**
     * Sometimes (in read-only mode) there is no Flipper
     */
    if (this.flipper) {
      this.flipper.deactivate();
      this.flipper = null;
    }

    this.removeAllNodes();
    this.tooltip.destroy();
  }

  /**
   * Making DOM
   */
  private make(): void {
    this.nodes.wrapper = $.make('div', [
      this.CSS.inlineToolbar,
      ...(this.isRtl ? [ this.Editor.UI.CSS.editorRtlFix ] : []),
    ]);
    /**
     * Creates a different wrapper for toggler and buttons.
     */
    this.nodes.togglerAndButtonsWrapper = $.make('div', this.CSS.togglerAndButtonsWrapper);
    this.nodes.buttons = $.make('div', this.CSS.buttonsWrapper);
    this.nodes.actions = $.make('div', this.CSS.actionsWrapper);

    // To prevent reset of a selection when click on the wrapper
    this.listeners.on(this.nodes.wrapper, 'mousedown', (event) => {
      const isClickedOnActionsWrapper = (event.target as Element).closest(`.${this.CSS.actionsWrapper}`);

      // If click is on actions wrapper,
      // do not prevent default behaviour because actions might include interactive elements
      if (!isClickedOnActionsWrapper) {
        event.preventDefault();
      }
    });

    /**
     * Append the intermediary wrapper which contains toggler and buttons and button actions.
     */
    $.append(this.nodes.wrapper, [this.nodes.togglerAndButtonsWrapper, this.nodes.actions]);
    /**
     * Append the inline toolbar to the editor.
     */
    $.append(this.Editor.UI.nodes.wrapper, this.nodes.wrapper);

    /**
     * Add button that will allow switching block type
     */
    this.addConversionToggler();

    /**
     * Wrapper for the inline tools
     * Will be appended after the Conversion Toolbar toggler
     */
    $.append(this.nodes.togglerAndButtonsWrapper, this.nodes.buttons);

    /**
     * Prepare conversion toolbar.
     * If it has any conversion tool then it will be enabled in the Inline Toolbar
     */
    this.prepareConversionToolbar();

    /**
     * Recalculate initial width with all buttons
     */
    this.recalculateWidth();

    /**
     * Allow to leaf buttons by arrows / tab
     * Buttons will be filled on opening
     */
    this.enableFlipper();
  }

  /**
   * Need to show Inline Toolbar or not
   */
  private allowedToShow(): boolean {
    /**
     * Tags conflicts with window.selection function.
     * Ex. IMG tag returns null (Firefox) or Redactors wrapper (Chrome)
     */
    const tagsConflictsWithSelection = ['IMG', 'INPUT'];
    const currentSelection = SelectionUtils.get();
    const selectedText = SelectionUtils.text;

    // old browsers
    if (!currentSelection || !currentSelection.anchorNode) {
      return false;
    }

    // empty selection
    if (currentSelection.isCollapsed || selectedText.length < 1) {
      return false;
    }

    const target = !$.isElement(currentSelection.anchorNode)
      ? currentSelection.anchorNode.parentElement
      : currentSelection.anchorNode;

    if (currentSelection && tagsConflictsWithSelection.includes(target.tagName)) {
      return false;
    }

    // The selection of the element only in contenteditable
    const contenteditable = target.closest('[contenteditable="true"]');

    if (contenteditable === null) {
      return false;
    }

    // is enabled by current Block's Tool
    const currentBlock = this.Editor.BlockManager.getBlock(currentSelection.anchorNode as HTMLElement);

    if (!currentBlock) {
      return false;
    }

    return currentBlock.tool.inlineTools.size !== 0;
  }

  /**
   * Recalculate inline toolbar width
   */
  private recalculateWidth(): void {
    this.width = this.nodes.wrapper.offsetWidth;
  }

  /**
   * Create a toggler for Conversion Dropdown
   * and prepend it to the buttons list
   */
  private addConversionToggler(): void {
    this.nodes.conversionToggler = $.make('div', this.CSS.conversionToggler);
    this.nodes.conversionTogglerContent = $.make('div', this.CSS.conversionTogglerContent);

    const icon = $.svg('toggler-down', 13, 13);

    this.nodes.conversionToggler.appendChild(this.nodes.conversionTogglerContent);
    this.nodes.conversionToggler.appendChild(icon);

    this.nodes.togglerAndButtonsWrapper.appendChild(this.nodes.conversionToggler);

    this.listeners.on(this.nodes.conversionToggler, 'click', () => {
      this.Editor.ConversionToolbar.toggle((conversionToolbarOpened) => {
        /**
         * When ConversionToolbar is opening on activated InlineToolbar flipper
         * Then we need to temporarily deactivate InlineToolbar flipper so that we could flip ConversionToolbar items
         *
         * Other case when ConversionToolbar is closing (for example, by escape) but we need to continue flipping
         * InlineToolbar items, we activate InlineToolbar flipper
         */
        const canActivateInlineToolbarFlipper = !conversionToolbarOpened && this.opened;

        if (canActivateInlineToolbarFlipper) {
          this.flipper.activate();
        } else if (this.opened) {
          this.flipper.deactivate();
        }
      });
    });

    this.tooltip.onHover(this.nodes.conversionToggler, I18n.ui(I18nInternalNS.ui.inlineToolbar.converter, 'Convert to'), {
      placement: 'top',
      hidingDelay: 100,
    });
  }

  /**
   * Changes Conversion Dropdown content for current block's Tool
   */
  private setConversionTogglerContent(): void {
    const { BlockManager } = this.Editor;
    const { currentBlock } = BlockManager;
    const toolName = currentBlock.name;

    /**
     * If tool does not provide 'export' rule, hide conversion dropdown
     */
    const conversionConfig = currentBlock.tool.conversionConfig;
    const exportRuleDefined = conversionConfig && conversionConfig.export;

    this.nodes.conversionToggler.hidden = !exportRuleDefined;
    this.nodes.conversionToggler.classList.toggle(this.CSS.conversionTogglerHidden, !exportRuleDefined);

    /**
     * Get icon or title for dropdown
     */
    const toolboxSettings = currentBlock.tool.toolbox || {};

    this.nodes.conversionTogglerContent.innerHTML =
      toolboxSettings.icon ||
      toolboxSettings.title ||
      _.capitalize(toolName);
  }

  /**
   * Makes the Conversion Dropdown
   */
  private prepareConversionToolbar(): void {
    const ct = this.Editor.ConversionToolbar.make();

    $.append(this.nodes.wrapper, ct);
  }

  /**
   *  Working with Tools
   *  ~~~~~~~~~~~~~~~~~~~~~~~~~~~~~~~~~~~~~~~~~~~~~~~~~~~~~~~~~~~~~~~~~~~~~~
   */

  /**
   * Append only allowed Tools
   */
  private addToolsFiltered(): void {
    const currentSelection = SelectionUtils.get();
    const currentBlock = this.Editor.BlockManager.getBlock(currentSelection.anchorNode as HTMLElement);

    /**
     * Clear buttons list
     */
    this.nodes.buttons.innerHTML = '';
    this.nodes.actions.innerHTML = '';
    this.toolsInstances = new Map();

    Array.from(currentBlock.tool.inlineTools.values()).forEach(tool => {
      this.addTool(tool);
    });

    /**
     * Recalculate width because some buttons can be hidden
     */
    this.recalculateWidth();
  }

  /**
   * Add tool button and activate clicks
   *
   * @param {InlineTool} tool - InlineTool object
   */
<<<<<<< HEAD
  private addTool(toolName: string, tool: InlineTool): void {
    const {
      Tools,
      Tooltip,
    } = this.Editor;

    const button = tool.render();
=======
  private addTool(tool: InlineTool): void {
    const instance = tool.create();
    const button = instance.render();
>>>>>>> 9d8998e9

    if (!button) {
      _.log('Render method must return an instance of Node', 'warn', tool.name);

      return;
    }

    button.dataset.tool = tool.name;
    this.nodes.buttons.appendChild(button);
    this.toolsInstances.set(tool.name, instance);

    if (_.isFunction(instance.renderActions)) {
      const actions = instance.renderActions();

      this.nodes.actions.appendChild(actions);
    }

    this.listeners.on(button, 'click', (event) => {
<<<<<<< HEAD
      this.toolClicked(tool);
      event.preventDefault();
    });

    const shortcut = this.getToolShortcut(toolName);
=======
      this.toolClicked(instance);
      event.preventDefault();
    });

    const shortcut = this.getToolShortcut(tool.name);
>>>>>>> 9d8998e9

    if (shortcut) {
      try {
        this.enableShortcuts(instance, shortcut);
      } catch (e) {}
    }

    /**
     * Enable tooltip module on button
     */
    const tooltipContent = $.make('div');
    const toolTitle = I18n.t(
      I18nInternalNS.toolNames,
      tool.title || _.capitalize(tool.name)
    );

    tooltipContent.appendChild($.text(toolTitle));

    if (shortcut) {
      tooltipContent.appendChild($.make('div', this.CSS.inlineToolbarShortcut, {
        textContent: _.beautifyShortcut(shortcut),
      }));
    }

    this.tooltip.onHover(button, tooltipContent, {
      placement: 'top',
      hidingDelay: 100,
    });

    instance.checkState(SelectionUtils.get());
  }

  /**
   * Get shortcut name for tool
   *
   * @param toolName — Tool name
   */
  private getToolShortcut(toolName): string | void {
    const { Tools } = this.Editor;

    /**
     * Enable shortcuts
     * Ignore tool that doesn't have shortcut or empty string
     */
    const tool = Tools.inlineTools.get(toolName);

    /**
     * 1) For internal tools, check public getter 'shortcut'
     * 2) For external tools, check tool's settings
     * 3) If shortcut is not set in settings, check Tool's public property
     */
    const internalTools = Tools.internal.inlineTools;

    if (Array.from(internalTools.keys()).includes(toolName)) {
      return this.inlineTools[toolName][CommonInternalSettings.Shortcut];
    }

    return tool.shortcut;
  }

  /**
   * Get shortcut name for tool
   *
   * @param toolName — Tool name
   */
  private getToolShortcut(toolName): string | void {
    const { Tools } = this.Editor;

    /**
     * Enable shortcuts
     * Ignore tool that doesn't have shortcut or empty string
     */
    const toolSettings = Tools.getToolSettings(toolName);
    const tool = this.toolsInstances.get(toolName);

    /**
     * 1) For internal tools, check public getter 'shortcut'
     * 2) For external tools, check tool's settings
     * 3) If shortcut is not set in settings, check Tool's public property
     */
    if (Object.keys(this.internalTools).includes(toolName)) {
      return this.inlineTools[toolName][Tools.INTERNAL_SETTINGS.SHORTCUT];
    } else if (toolSettings && toolSettings[Tools.USER_SETTINGS.SHORTCUT]) {
      return toolSettings[Tools.USER_SETTINGS.SHORTCUT];
    } else if (tool.shortcut) {
      return tool.shortcut;
    }
  }

  /**
   * Enable Tool shortcut with Editor Shortcuts Module
   *
   * @param {InlineTool} tool - Tool instance
   * @param {string} shortcut - shortcut according to the ShortcutData Module format
   */
<<<<<<< HEAD
  private enableShortcuts(tool: InlineTool, shortcut: string): void {
=======
  private enableShortcuts(tool: IInlineTool, shortcut: string): void {
>>>>>>> 9d8998e9
    Shortcuts.add({
      name: shortcut,
      handler: (event) => {
        const { currentBlock } = this.Editor.BlockManager;

        /**
         * Editor is not focused
         */
        if (!currentBlock) {
          return;
        }

        /**
         * We allow to fire shortcut with empty selection (isCollapsed=true)
         * it can be used by tools like «Mention» that works without selection:
         * Example: by SHIFT+@ show dropdown and insert selected username
         */
        // if (SelectionUtils.isCollapsed) return;

        if (!currentBlock.tool.enabledInlineTools) {
          return;
        }

        event.preventDefault();
        this.toolClicked(tool);
      },
      on: this.Editor.UI.nodes.redactor,
    });
  }

  /**
   * Inline Tool button clicks
   *
   * @param {InlineTool} tool - Tool's instance
   */
  private toolClicked(tool: IInlineTool): void {
    const range = SelectionUtils.range;

    tool.surround(range);
    this.checkToolsState();
  }

  /**
   * Check Tools` state by selection
   */
  private checkToolsState(): void {
    this.toolsInstances.forEach((toolInstance) => {
      toolInstance.checkState(SelectionUtils.get());
    });
  }

  /**
   * Get inline tools tools
   * Tools that has isInline is true
   */
  private get inlineTools(): { [name: string]: IInlineTool } {
    const result = {};

    Array
      .from(this.Editor.Tools.inlineTools.entries())
      .forEach(([name, tool]) => {
        result[name] = tool.create();
      });

    return result;
  }

  /**
   * Allow to leaf buttons by arrows / tab
   * Buttons will be filled on opening
   */
  private enableFlipper(): void {
    this.flipper = new Flipper({
      focusedItemClass: this.CSS.focusedButton,
      allowArrows: false,
    });
  }
}<|MERGE_RESOLUTION|>--- conflicted
+++ resolved
@@ -7,16 +7,12 @@
 import I18n from '../../i18n';
 import { I18nInternalNS } from '../../i18n/namespace-internal';
 import Shortcuts from '../../utils/shortcuts';
-<<<<<<< HEAD
-import { EditorModules } from '../../../types-internal/editor-modules';
-=======
 import Tooltip from '../../utils/tooltip';
 import { ModuleConfig } from '../../../types-internal/module-config';
 import EventsDispatcher from '../../utils/events';
 import InlineTool from '../../tools/inline';
 import { CommonInternalSettings } from '../../tools/base';
 import BlockTool from '../../tools/block';
->>>>>>> 9d8998e9
 
 /**
  * Inline Toolbar elements
@@ -101,37 +97,6 @@
   private flipper: Flipper = null;
 
   /**
-<<<<<<< HEAD
-   * Internal inline tools: Link, Bold, Italic
-   */
-  private internalTools: {[name: string]: InlineToolConstructable} = {};
-
-  /**
-   * Editor modules setter
-   *
-   * @param {EditorModules} Editor - Editor's Modules
-   */
-  public set state(Editor: EditorModules) {
-    this.Editor = Editor;
-
-    const { Tools } = Editor;
-
-    /**
-     * Set internal inline tools
-     */
-    Object
-      .entries(Tools.internalTools)
-      .filter(([, toolClass]: [string, ToolConstructable | ToolSettings]) => {
-        if (_.isFunction(toolClass)) {
-          return toolClass[Tools.INTERNAL_SETTINGS.IS_INLINE];
-        }
-
-        return (toolClass as ToolSettings).class[Tools.INTERNAL_SETTINGS.IS_INLINE];
-      })
-      .map(([name, toolClass]: [string, InlineToolConstructable | ToolSettings]) => {
-        this.internalTools[name] = _.isFunction(toolClass) ? toolClass : (toolClass as ToolSettings).class;
-      });
-=======
    * Tooltip utility Instance
    */
   private tooltip: Tooltip;
@@ -147,7 +112,6 @@
       eventsDispatcher,
     });
     this.tooltip = new Tooltip();
->>>>>>> 9d8998e9
   }
 
   /**
@@ -566,19 +530,9 @@
    *
    * @param {InlineTool} tool - InlineTool object
    */
-<<<<<<< HEAD
-  private addTool(toolName: string, tool: InlineTool): void {
-    const {
-      Tools,
-      Tooltip,
-    } = this.Editor;
-
-    const button = tool.render();
-=======
   private addTool(tool: InlineTool): void {
     const instance = tool.create();
     const button = instance.render();
->>>>>>> 9d8998e9
 
     if (!button) {
       _.log('Render method must return an instance of Node', 'warn', tool.name);
@@ -597,19 +551,11 @@
     }
 
     this.listeners.on(button, 'click', (event) => {
-<<<<<<< HEAD
-      this.toolClicked(tool);
-      event.preventDefault();
-    });
-
-    const shortcut = this.getToolShortcut(toolName);
-=======
       this.toolClicked(instance);
       event.preventDefault();
     });
 
     const shortcut = this.getToolShortcut(tool.name);
->>>>>>> 9d8998e9
 
     if (shortcut) {
       try {
@@ -671,45 +617,12 @@
   }
 
   /**
-   * Get shortcut name for tool
-   *
-   * @param toolName — Tool name
-   */
-  private getToolShortcut(toolName): string | void {
-    const { Tools } = this.Editor;
-
-    /**
-     * Enable shortcuts
-     * Ignore tool that doesn't have shortcut or empty string
-     */
-    const toolSettings = Tools.getToolSettings(toolName);
-    const tool = this.toolsInstances.get(toolName);
-
-    /**
-     * 1) For internal tools, check public getter 'shortcut'
-     * 2) For external tools, check tool's settings
-     * 3) If shortcut is not set in settings, check Tool's public property
-     */
-    if (Object.keys(this.internalTools).includes(toolName)) {
-      return this.inlineTools[toolName][Tools.INTERNAL_SETTINGS.SHORTCUT];
-    } else if (toolSettings && toolSettings[Tools.USER_SETTINGS.SHORTCUT]) {
-      return toolSettings[Tools.USER_SETTINGS.SHORTCUT];
-    } else if (tool.shortcut) {
-      return tool.shortcut;
-    }
-  }
-
-  /**
    * Enable Tool shortcut with Editor Shortcuts Module
    *
    * @param {InlineTool} tool - Tool instance
    * @param {string} shortcut - shortcut according to the ShortcutData Module format
    */
-<<<<<<< HEAD
-  private enableShortcuts(tool: InlineTool, shortcut: string): void {
-=======
   private enableShortcuts(tool: IInlineTool, shortcut: string): void {
->>>>>>> 9d8998e9
     Shortcuts.add({
       name: shortcut,
       handler: (event) => {
