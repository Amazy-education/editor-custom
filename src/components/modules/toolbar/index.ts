--- conflicted
+++ resolved
@@ -256,16 +256,8 @@
      * On Desktop — Toolbar should be moved to the first line of block text
      *              To do that, we compute the block offset and the padding-top of the plugin content
      */
-<<<<<<< HEAD
-    if (!isMobile) {
-      const contentOffset = Math.floor(blockHeight / 2);
-
-      this.nodes.plusButton.style.transform = `translate3d(0, calc(${contentOffset}px - 50%), 0)`;
-      // this.Editor.Toolbox.nodes.toolbox.style.transform = `translate3d(0, calc(${contentOffset}px - 50%), 0)`;
-=======
     if (isMobile) {
       toolbarY = targetBlockHolder.offsetTop + blockHeight;
->>>>>>> c1d7744b
     } else {
       toolbarY = targetBlockHolder.offsetTop + blockRenderedElementPaddingTop;
     }
@@ -379,12 +371,12 @@
      *  - Settings Panel
      */
     this.nodes.settingsToggler = $.make('span', this.CSS.settingsToggler);
-<<<<<<< HEAD
+
 
     // delete after
     // const settingsIcon = $.svg('dots', 8, 8);
 
-    this.nodes.settingsToggler.innerHTML = '<svg width="16" height="16" viewBox="0 0 16 16" fill="none" xmlns="http://www.w3.org/2000/svg">' +
+    ////this.nodes.settingsToggler.innerHTML = '<svg width="16" height="16" viewBox="0 0 16 16" fill="none" xmlns="http://www.w3.org/2000/svg">' +
       '<path d="M15.4141 6.58588C16.1952 7.36693 16.1952 8.63326 15.4141 9.41431C14.6331 10.1954 13.3668 10.1954 12.5857 9.41431C11.8047 8.63326 11.8047 7.36693 12.5857 6.58588C13.3668 5.80483 14.6331 5.80483 15.4141 6.58588Z" fill="#9293AD"/>' +
       '<path d="M9.41423 6.58588C10.1953 7.36693 10.1953 8.63326 9.41423 9.41431C8.63318 10.1954 7.36686 10.1954 6.58581 9.41431C5.80477 8.63326 5.80477 7.36693 6.58581 6.58588C7.36686 5.80483 8.63318 5.80483 9.41423 6.58588Z" fill="#9293AD"/>' +
       '<path d="M3.41424 6.58588C4.19528 7.36693 4.19528 8.63326 3.41424 9.41431C2.63319 10.1954 1.36686 10.1954 0.585815 9.41431C-0.195231 8.63326 -0.195231 7.36693 0.585815 6.58588C1.36686 5.80483 2.63319 5.80483 3.41424 6.58588Z" fill="#9293AD"/>' +
@@ -393,14 +385,13 @@
     // delete after
     // $.append(this.nodes.settingsToggler, settingsIcon);
 
-    $.append(this.nodes.blockActionsButtons, this.nodes.settingsToggler);
-    $.append(this.nodes.actions, this.nodes.blockActionsButtons);
-=======
+    ////$.append(this.nodes.blockActionsButtons, this.nodes.settingsToggler);
+    ////$.append(this.nodes.actions, this.nodes.blockActionsButtons);
+
     const settingsIcon = $.svg('dots', 16, 16);
 
     $.append(this.nodes.settingsToggler, settingsIcon);
     $.append(this.nodes.actions, this.nodes.settingsToggler);
->>>>>>> c1d7744b
 
     this.tooltip.onHover(
       this.nodes.settingsToggler,
