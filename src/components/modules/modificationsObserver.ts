--- conflicted
+++ resolved
@@ -11,65 +11,7 @@
   private disabled = false;
 
   /**
-<<<<<<< HEAD
-   * Used to prevent several mutation callback execution
-   *
-   * @type {Function}
-   */
-  private mutationDebouncer = _.debounce(() => {
-    this.updateNativeInputs();
-
-    if (_.isFunction(this.config.onChange)) {
-      this.config.onChange(this.Editor.API.methods);
-    }
-  }, ModificationsObserver.DebounceTimer);
-
-  /**
-   * Array of native inputs in Blocks.
-   * Changes in native inputs are not handled by modification observer, so we need to set change event listeners on them
-   */
-  private nativeInputs: HTMLElement[] = [];
-
-  /**
-   * Clear timeout and set null to mutationDebouncer property
-   */
-  public destroy(): void {
-    this.mutationDebouncer = null;
-    if (this.observer) {
-      this.observer.disconnect();
-    }
-    this.observer = null;
-    this.nativeInputs.forEach((input) => this.listeners.off(input, 'input', this.mutationDebouncer));
-    this.mutationDebouncer = null;
-  }
-
-  /**
-   * Set read-only state
-   *
-   * @param {boolean} readOnlyEnabled - read only flag value
-   */
-  public toggleReadOnly(readOnlyEnabled: boolean): void {
-    if (readOnlyEnabled && !this.config.readOnlySave) {
-      this.disableModule();
-    } else {
-      this.enableModule();
-    }
-  }
-
-  /**
-   * Allows to disable observer,
-   * for example when Editor wants to stealthy mutate DOM
-   */
-  public disable(): void {
-    this.disabled = true;
-  }
-
-  /**
-   * Enables mutation handling
-   * Should be called after .disable()
-=======
    * Enables onChange event
->>>>>>> c1d7744b
    */
   public enable(): void {
     this.disabled = false;
