--- conflicted
+++ resolved
@@ -391,11 +391,7 @@
    * @returns {boolean}
    */
   public navigateNext(): boolean {
-<<<<<<< HEAD
-    const { BlockManager, Tools } = this.Editor;
-=======
     const { BlockManager } = this.Editor;
->>>>>>> 9d8998e9
     const { currentBlock, nextContentfulBlock } = BlockManager;
     const { nextInput } = currentBlock;
     const isAtEnd = this.isAtEnd;
