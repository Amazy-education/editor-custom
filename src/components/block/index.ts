--- conflicted
+++ resolved
@@ -3,20 +3,14 @@
   BlockTool as IBlockTool,
   BlockToolData,
   BlockTune as IBlockTune,
+  PopoverItem,
   SanitizerConfig,
-<<<<<<< HEAD
   ToolboxConfigEntry,
   ToolConfig
-=======
-  ToolConfig,
-  ToolboxConfigEntry,
-  PopoverItem
->>>>>>> 77eb3202
 } from '../../../types';
 
 import { SavedData } from '../../../types/data-formats';
 import $ from '../dom';
-// eslint-disable-next-line import/no-duplicates
 import * as _ from '../utils';
 import ApiModules from '../modules/api';
 import BlockAPI from './api';
@@ -71,16 +65,6 @@
    * Tunes data for current Block
    */
   tunesData: {[name: string]: BlockTuneData};
-
-  /**
-   * This callback for Add block button
-   */
-  addBlockButtonClick?: AddBlockButtonClickInterface;
-
-  /**
-   * This callback for Block focus event
-   */
-  onFocusBlock?: OnFocusBlockInterface;
 }
 
 /**
@@ -239,30 +223,6 @@
   private readonly blockAPI: BlockAPIInterface;
 
   /**
-<<<<<<< HEAD
-   * Callbak for Add block button
-   *
-   * @private
-   */
-  private addBlockButtonClick: AddBlockButtonClickInterface;
-
-  /**
-   * Callbak for Add block button
-   *
-   * @private
-   */
-  private onFocusBlock: OnFocusBlockInterface;
-
-  /**
-   * @param {object} options - block constructor options
-   * @param {string} [options.id] - block's id. Will be generated if omitted.
-   * @param {BlockToolData} options.data - Tool's initial data
-   * @param {BlockToolConstructable} options.tool — block's tool
-   * @param options.api - Editor API module for pass it to the Block Tunes
-   * @param {boolean} options.readOnly - Read-Only flag
-   * @param {Function} options.addBlockButtonClick - Callback for add button
-   * @param {Function} options.onFocusBlock - Callback for block focus
-=======
    * @param options - block constructor options
    * @param [options.id] - block's id. Will be generated if omitted.
    * @param options.data - Tool's initial data
@@ -270,7 +230,6 @@
    * @param options.api - Editor API module for pass it to the Block Tunes
    * @param options.readOnly - Read-Only flag
    * @param [eventBus] - Editor common event bus. Allows to subscribe on some Editor events. Could be omitted when "virtual" Block is created. See BlocksAPI@composeBlockData.
->>>>>>> 77eb3202
    */
   constructor({
     id = _.generateBlockId(),
@@ -279,13 +238,7 @@
     api,
     readOnly,
     tunesData,
-<<<<<<< HEAD
-    addBlockButtonClick = null,
-    onFocusBlock = null,
-  }: BlockConstructorOptions) {
-=======
   }: BlockConstructorOptions, eventBus?: EventsDispatcher<EditorEventMap>) {
->>>>>>> 77eb3202
     super();
 
     this.name = tool.name;
@@ -295,41 +248,6 @@
     this.api = api;
     this.editorEventBus = eventBus || null;
     this.blockAPI = new BlockAPI(this);
-    this.addBlockButtonClick = addBlockButtonClick;
-    // this.onFocusBlock = onFocusBlock;
-    // eslint-disable-next-line @typescript-eslint/explicit-function-return-type
-    const onFocusBlockFunc = (n, unfocusCallback?) => {
-      // rrr this.api.methods.blocks.callUnfocusCallback();
-
-      // console.log('onFocusBlockFunc n=', n);
-
-      // if (n) {
-      // rrr this.api.methods.blocks.setCurrentBlockIndex(n);
-      // }
-      // 11
-      if (unfocusCallback) {
-        // rrr this.api.methods.blocks.setUnfocusCallback(unfocusCallback);
-      }
-      // const holder = this.api.methods.blocks.getBlockByIndex(n);
-
-      // if (holder)
-      //   console.log(holder.holder);
-    };
-
-    if (onFocusBlock) {
-
-      // console.log('check focus: exist');
-    } else {
-      onFocusBlock = onFocusBlockFunc;
-      // console.log('check focus: NO exist');
-    }
-
-    // rrr this.onFocusBlock = onFocusBlock;
-
-    // this.onFocusBlock = onFocusBlock ?? onFocusBlockFunc;
-
-    // console.log('block constructor addblockbtn', addBlockButtonClick);
-    // console.log('block constructor on focus block', onFocusBlock);
 
     this.tool = tool;
     this.toolInstance = tool.create(data, this.blockAPI, readOnly);
@@ -840,10 +758,6 @@
         contentNode = $.make('div', Block.CSS.content),
         pluginsContent = this.toolInstance.render();
 
-<<<<<<< HEAD
-    wrapper.dataset.id = this.id;
-    contentNode.appendChild(pluginsContent);
-=======
     /**
      * Export id to the DOM three
      * Useful for standalone modules development. For example, allows to identify Block by some child node. Or scroll to a particular Block by id.
@@ -856,7 +770,6 @@
     this.toolRenderedElement = pluginsContent;
 
     contentNode.appendChild(this.toolRenderedElement);
->>>>>>> 77eb3202
 
     /**
      * Block Tunes might wrap Block's content node to provide any UI changes
@@ -882,43 +795,6 @@
 
     wrapper.appendChild(wrappedContentNode);
 
-    // console.log('this.addBlockButtonClick', this.config.addBlockButtonClick);
-    // console.log('this.config', this.config);
-    // console.log('this.blockAPI', this);
-
-    if (this.addBlockButtonClick) {
-      const addBtn = this.getAddBtn();
-
-      wrapper.appendChild(addBtn);
-    }
-
-    return wrapper;
-  }
-
-  private getAddBtn(): HTMLDivElement {
-    const wrapper = $.make('div', Block.CSS.addBlockWrapper) as HTMLDivElement,
-        btn = $.make('span', Block.CSS.addBlockBtn),
-        text = $.make('span', Block.CSS.addBlockText),
-        btnClickSquare = $.make('span', Block.CSS.addBlockBtnClickSquare),
-        line = $.make('span', Block.CSS.addBlockLine);
-
-    btnClickSquare.onclick = () => {
-      // this.api.methods.blocks.insert();
-      const currentBlockIndex = this.api.methods.blocks.getCurrentBlockIndex();
-
-      // console.log('btnClickSquare.onclick', currentBlockIndex);
-      this.addBlockButtonClick(currentBlockIndex);
-    };
-    text.innerHTML = 'Add block';
-    btn.innerHTML = '<svg width="10" height="10" viewBox="0 0 10 10" fill="none" xmlns="http://www.w3.org/2000/svg">' +
-      '<path d="M9.28571 5.71429H5.71429V9.28571C5.71429 9.67857 5.39286 10 5 10C4.60714 10 4.28571 9.67857 4.28571 9.28571V5.71429H0.714286C0.321429 5.71429 0 5.39286 0 5C0 4.60714 0.321429 4.28571 0.714286 4.28571H4.28571V0.714286C4.28571 0.321429 4.60714 0 5 0C5.39286 0 5.71429 0.321429 5.71429 0.714286V4.28571H9.28571C9.67857 4.28571 10 4.60714 10 5C10 5.39286 9.67857 5.71429 9.28571 5.71429Z" fill="#9293AD"/>' +
-      '</svg>';
-    btn.appendChild(text);
-
-    btnClickSquare.appendChild(btn);
-    wrapper.appendChild(btnClickSquare);
-    wrapper.appendChild(line);
-
     return wrapper;
   }
 
@@ -952,82 +828,13 @@
     /**
      * Drop inputs cache to query the new ones
      */
-<<<<<<< HEAD
-    this.cachedInputs = [];
-    // console.log('handleFocus');
-=======
     this.dropInputsCache();
 
->>>>>>> 77eb3202
     /**
      * Update current input
      */
     this.updateCurrentInput();
-<<<<<<< HEAD
-
-    const currentBlockIndex = this.api.methods.blocks.getCurrentBlockIndex();
-    const currentBlock = this.api.methods.blocks.getBlockByIndex(currentBlockIndex);
-
-    let index = null;
-
-    if (currentBlock) {
-      const blockRedactorContainer = currentBlock.holder.closest('.codex-editor__redactor');
-
-      // console.log('currentBlock.holder', currentBlock.holder);
-
-      // console.log('blockRedactorContainer', blockRedactorContainer);
-
-      if (blockRedactorContainer) {
-        const parentBlock = blockRedactorContainer.closest('.ce-block');
-
-        // console.log('parentBlock', parentBlock);
-
-        if (parentBlock) {
-          const parentBlockContainer = parentBlock.closest('.codex-editor__redactor');
-
-          // console.log('parentBlockContainer', parentBlockContainer);
-
-          if (parentBlockContainer) {
-            index = Array
-              .from(parentBlockContainer.children)
-              .findIndex((n) => {
-                // console.log('findIndex', n, parentBlock);
-                return n === parentBlock;
-              });
-          }
-        }
-      }
-    }
-
-    if (this.onFocusBlock && isNumber(index) && index > -1) {
-      // console.log('set onFocusBlock', );
-      const unFocusCallback = () => {
-        const n = this.api.methods.blocks.getCurrentBlockIndex();
-        // console.log('unFocusCallback call current=', n);
-        const holder = this.api.methods.blocks.getBlockByIndex(n);
-
-        // 11
-        // this.api.methods.blocks.unSelectBLockByIndex(n);
-        this.api.methods.toolbar.close();
-
-        if (holder) {
-          // console.log(holder);
-          // console.log('unFocusCallback holder', holder.holder);
-          // holder.selected = false;
-        }
-      };
-
-      // rrr this.onFocusBlock(index, unFocusCallback);
-      // this.onFocusBlock(index, null);
-    } else {
-      // 11
-      // rrr this.onFocusBlock(null, null);
-      // console.log('handleFocus not exist', currentBlockIndex, index);
-    }
-  }
-=======
   };
->>>>>>> 77eb3202
 
   /**
    * Adds focus event listeners to all inputs and contenteditable
