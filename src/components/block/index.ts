import {
  BlockAPI as BlockAPIInterface,
  BlockTool as IBlockTool,
  BlockToolData,
  BlockTune as IBlockTune,
  SanitizerConfig,
  ToolConfig
} from '../../../types';

import { SavedData } from '../../../types/data-formats';
import $ from '../dom';
import * as _ from '../utils';
import ApiModules from '../modules/api';
import BlockAPI from './api';
import SelectionUtils from '../selection';
import BlockTool from '../tools/block';

import BlockTune from '../tools/tune';
import { BlockTuneData } from '../../../types/block-tunes/block-tune-data';
import ToolsCollection from '../tools/collection';
import EventsDispatcher from '../utils/events';

import {isNumber} from '../utils';

type AddBlockButtonClickInterface = ( index: number ) => void;
type OnFocusBlockInterface = ( index: number, unfocusCallback: object) => void;

/**
 * Interface describes Block class constructor argument
 */
interface BlockConstructorOptions {
  /**
   * Block's id. Should be passed for existed block, and omitted for a new one.
   */
  id?: string;

  /**
   * Initial Block data
   */
  data: BlockToolData;

  /**
   * Tool object
   */
  tool: BlockTool;

  /**
   * Editor's API methods
   */
  api: ApiModules;

  /**
   * This flag indicates that the Block should be constructed in the read-only mode.
   */
  readOnly: boolean;

  /**
   * Tunes data for current Block
   */
<<<<<<< HEAD
  tunesData: {[name: string]: BlockTuneData};

  /**
   * This callback for Add block button
   */
  addBlockButtonClick?: AddBlockButtonClickInterface;

  /**
   * This callback for Block focus event
   */
  onFocusBlock?: OnFocusBlockInterface;
=======
  tunesData: { [name: string]: BlockTuneData };
>>>>>>> c1d7744b
}

/**
 * @class Block
 * @classdesc This class describes editor`s block, including block`s HTMLElement, data and tool
 *
 * @property {BlockTool} tool — current block tool (Paragraph, for example)
 * @property {object} CSS — block`s css classes
 *
 */

/**
 * Available Block Tool API methods
 */
export enum BlockToolAPI {
  /**
   * @todo remove method in 3.0.0
   * @deprecated — use 'rendered' hook instead
   */
  APPEND_CALLBACK = 'appendCallback',
  RENDERED = 'rendered',
  MOVED = 'moved',
  UPDATED = 'updated',
  REMOVED = 'removed',
  ON_PASTE = 'onPaste',
}

/**
 * Names of events supported by Block class
 */
type BlockEvents = 'didMutated';

/**
 * @classdesc Abstract Block class that contains Block information, Tool name and Tool class instance
 *
 * @property {BlockTool} tool - Tool instance
 * @property {HTMLElement} holder - Div element that wraps block content with Tool's content. Has `ce-block` CSS class
 * @property {HTMLElement} pluginsContent - HTML content that returns by Tool's render function
 */
export default class Block extends EventsDispatcher<BlockEvents> {
  /**
   * CSS classes for the Block
   *
   * @returns {{wrapper: string, content: string}}
   */
  public static get CSS(): { [name: string]: string } {
    return {
      wrapper: 'ce-block',
      wrapperStretched: 'ce-block--stretched',
      content: 'ce-block__content',
      focused: 'ce-block--focused',
      selected: 'ce-block--selected',
      dropTarget: 'ce-block--drop-target',
      addBlockWrapper: 'add-block-btn-wrapper',
      addBlockBtn: 'add-block-btn',
      addBlockBtnClickSquare: 'add-block-btn-click-square',
      addBlockLine: 'add-block-btn-line',
      addBlockText: 'add-block-btn-text',
    };
  }

  /**
   * Block unique identifier
   */
  public id: string;

  /**
   * Block Tool`s name
   */
  public readonly name: string;

  /**
   * Instance of the Tool Block represents
   */
  public readonly tool: BlockTool;

  /**
   * User Tool configuration
   */
  public readonly settings: ToolConfig;

  /**
   * Wrapper for Block`s content
   */
  public readonly holder: HTMLDivElement;

  /**
   * Tunes used by Tool
   */
  public readonly tunes: ToolsCollection<BlockTune>;

  /**
   * Tool's user configuration
   */
  public readonly config: ToolConfig;

  /**
   * Cached inputs
   *
   * @type {HTMLElement[]}
   */
  private cachedInputs: HTMLElement[] = [];

  /**
   * Tool class instance
   */
  private readonly toolInstance: IBlockTool;

  /**
   * User provided Block Tunes instances
   */
  private readonly tunesInstances: Map<string, IBlockTune> = new Map();

  /**
   * Editor provided Block Tunes instances
   */
  private readonly defaultTunesInstances: Map<string, IBlockTune> = new Map();

  /**
   * If there is saved data for Tune which is not available at the moment,
   * we will store it here and provide back on save so data is not lost
   */
  private unavailableTunesData: { [name: string]: BlockTuneData } = {};

  /**
   * Editor`s API module
   */
  private readonly api: ApiModules;

  /**
   * Focused input index
   *
   * @type {number}
   */
  private inputIndex = 0;

  /**
   * Mutation observer to handle DOM mutations
   *
   * @type {MutationObserver}
   */
  private mutationObserver: MutationObserver;

  /**
   * Debounce Timer
   *
   * @type {number}
   */
  private readonly modificationDebounceTimer = 450;

  /**
   * Is fired when DOM mutation has been happened
   */
  private didMutated = _.debounce((mutationsOrInputEvent: MutationRecord[] | InputEvent = []): void => {
    const shouldFireUpdate = mutationsOrInputEvent instanceof InputEvent ||
      !mutationsOrInputEvent.some(({
        addedNodes = [],
        removedNodes,
      }) => {
        return [...Array.from(addedNodes), ...Array.from(removedNodes)]
          .some(node => $.isElement(node) && (node as HTMLElement).dataset.mutationFree === 'true');
      });

    /**
     * In case some mutation free elements are added or removed, do not trigger didMutated event
     */
    if (!shouldFireUpdate) {
      return;
    }

    /**
     * Drop cache
     */
    this.cachedInputs = [];

    /**
     * Update current input
     */
    this.updateCurrentInput();

    this.call(BlockToolAPI.UPDATED);

    this.emit('didMutated', this);
  }, this.modificationDebounceTimer);

  /**
   * Current block API interface
   */
  private readonly blockAPI: BlockAPIInterface;

  /**
   * Callbak for Add block button
   * @private
   */
  private addBlockButtonClick: AddBlockButtonClickInterface;

  /**
   * Callbak for Add block button
   * @private
   */
  private onFocusBlock: OnFocusBlockInterface;

  /**
   * @param {object} options - block constructor options
   * @param {string} [options.id] - block's id. Will be generated if omitted.
   * @param {BlockToolData} options.data - Tool's initial data
   * @param {BlockToolConstructable} options.tool — block's tool
   * @param options.api - Editor API module for pass it to the Block Tunes
   * @param {boolean} options.readOnly - Read-Only flag
   * @param {function} options.addBlockButtonClick - Callback for add button
   * @param {function} options.onFocusBlock - Callback for block focus
   */
  constructor({
    id = _.generateBlockId(),
    data,
    tool,
    api,
    readOnly,
    tunesData,
    addBlockButtonClick = null,
    onFocusBlock = null,
  }: BlockConstructorOptions) {
    super();

    this.name = tool.name;
    this.id = id;
    this.settings = tool.settings;
    this.config = tool.settings.config || {};
    this.api = api;
    this.blockAPI = new BlockAPI(this);
    this.addBlockButtonClick = addBlockButtonClick;
    // this.onFocusBlock = onFocusBlock;
    const onFocusBlockFunc = (n, unfocusCallback?) => {
      // rrr this.api.methods.blocks.callUnfocusCallback();

      // console.log('onFocusBlockFunc n=', n);

      // if (n) {
      // rrr this.api.methods.blocks.setCurrentBlockIndex(n);
      // }
// 11
      if (unfocusCallback) {
        // rrr this.api.methods.blocks.setUnfocusCallback(unfocusCallback);
      }
      // const holder = this.api.methods.blocks.getBlockByIndex(n);

      // if (holder)
      //   console.log(holder.holder);
    }

    if (onFocusBlock) {

      // console.log('check focus: exist');
    } else {
      onFocusBlock = onFocusBlockFunc
      // console.log('check focus: NO exist');
    }

    // rrr this.onFocusBlock = onFocusBlock;

    // this.onFocusBlock = onFocusBlock ?? onFocusBlockFunc;

    // console.log('block constructor addblockbtn', addBlockButtonClick);
    // console.log('block constructor on focus block', onFocusBlock);

    this.mutationObserver = new MutationObserver(this.didMutated);

    this.tool = tool;
    this.toolInstance = tool.create(data, this.blockAPI, readOnly);

    /**
     * @type {BlockTune[]}
     */
    this.tunes = tool.tunes;

    this.composeTunes(tunesData);

    this.holder = this.compose();
  }

  /**
   * Find and return all editable elements (contenteditables and native inputs) in the Tool HTML
   *
   * @returns {HTMLElement[]}
   */
  public get inputs(): HTMLElement[] {
    /**
     * Return from cache if existed
     */
    if (this.cachedInputs.length !== 0) {
      return this.cachedInputs;
    }

    const inputs = $.findAllInputs(this.holder);

    /**
     * If inputs amount was changed we need to check if input index is bigger then inputs array length
     */
    if (this.inputIndex > inputs.length - 1) {
      this.inputIndex = inputs.length - 1;
    }

    /**
     * Cache inputs
     */
    this.cachedInputs = inputs;

    return inputs;
  }

  /**
   * Return current Tool`s input
   *
   * @returns {HTMLElement}
   */
  public get currentInput(): HTMLElement | Node {
    return this.inputs[this.inputIndex];
  }

  /**
   * Set input index to the passed element
   *
   * @param {HTMLElement | Node} element - HTML Element to set as current input
   */
  public set currentInput(element: HTMLElement | Node) {
    const index = this.inputs.findIndex((input) => input === element || input.contains(element));

    if (index !== -1) {
      this.inputIndex = index;
    }
  }

  /**
   * Return first Tool`s input
   *
   * @returns {HTMLElement}
   */
  public get firstInput(): HTMLElement {
    return this.inputs[0];
  }

  /**
   * Return first Tool`s input
   *
   * @returns {HTMLElement}
   */
  public get lastInput(): HTMLElement {
    const inputs = this.inputs;

    return inputs[inputs.length - 1];
  }

  /**
   * Return next Tool`s input or undefined if it doesn't exist
   *
   * @returns {HTMLElement}
   */
  public get nextInput(): HTMLElement {
    return this.inputs[this.inputIndex + 1];
  }

  /**
   * Return previous Tool`s input or undefined if it doesn't exist
   *
   * @returns {HTMLElement}
   */
  public get previousInput(): HTMLElement {
    return this.inputs[this.inputIndex - 1];
  }

  /**
   * Get Block's JSON data
   *
   * @returns {object}
   */
  public get data(): Promise<BlockToolData> {
    return this.save().then((savedObject) => {
      if (savedObject && !_.isEmpty(savedObject.data)) {
        return savedObject.data;
      } else {
        return {};
      }
    });
  }

  /**
   * Returns tool's sanitizer config
   *
   * @returns {object}
   */
  public get sanitize(): SanitizerConfig {
    return this.tool.sanitizeConfig;
  }

  /**
   * is block mergeable
   * We plugin have merge function then we call it mergable
   *
   * @returns {boolean}
   */
  public get mergeable(): boolean {
    return _.isFunction(this.toolInstance.merge);
  }

  /**
   * Check block for emptiness
   *
   * @returns {boolean}
   */
  public get isEmpty(): boolean {
    const emptyText = $.isEmpty(this.pluginsContent);
    const emptyMedia = !this.hasMedia;

    return emptyText && emptyMedia;
  }

  /**
   * Check if block has a media content such as images, iframes and other
   *
   * @returns {boolean}
   */
  public get hasMedia(): boolean {
    /**
     * This tags represents media-content
     *
     * @type {string[]}
     */
    const mediaTags = [
      'img',
      'iframe',
      'video',
      'audio',
      'source',
      'input',
      'textarea',
      'twitterwidget',
    ];

    return !!this.holder.querySelector(mediaTags.join(','));
  }

  /**
   * Set focused state
   *
   * @param {boolean} state - 'true' to select, 'false' to remove selection
   */
  public set focused(state: boolean) {
    this.holder.classList.toggle(Block.CSS.focused, state);
  }

  /**
   * Get Block's focused state
   */
  public get focused(): boolean {
    return this.holder.classList.contains(Block.CSS.focused);
  }

  /**
   * Set selected state
   * We don't need to mark Block as Selected when it is empty
   *
   * @param {boolean} state - 'true' to select, 'false' to remove selection
   */
  public set selected(state: boolean) {
    if (state) {
      this.holder.classList.add(Block.CSS.selected);

      SelectionUtils.addFakeCursor(this.holder);
    } else {
      this.holder.classList.remove(Block.CSS.selected);

      SelectionUtils.removeFakeCursor(this.holder);
    }
  }

  /**
   * Returns True if it is Selected
   *
   * @returns {boolean}
   */
  public get selected(): boolean {
    return this.holder.classList.contains(Block.CSS.selected);
  }

  /**
   * Set stretched state
   *
   * @param {boolean} state - 'true' to enable, 'false' to disable stretched statte
   */
  public set stretched(state: boolean) {
    this.holder.classList.toggle(Block.CSS.wrapperStretched, state);
  }

  /**
   * Return Block's stretched state
   *
   * @returns {boolean}
   */
  public get stretched(): boolean {
    return this.holder.classList.contains(Block.CSS.wrapperStretched);
  }

  /**
   * Toggle drop target state
   *
   * @param {boolean} state - 'true' if block is drop target, false otherwise
   */
  public set dropTarget(state) {
    this.holder.classList.toggle(Block.CSS.dropTarget, state);
  }

  /**
   * Returns Plugins content
   *
   * @returns {HTMLElement}
   */
  public get pluginsContent(): HTMLElement {
    const blockContentNodes = this.holder.querySelector(`.${Block.CSS.content}`);

    if (blockContentNodes && blockContentNodes.childNodes.length) {
      /**
       * Editors Block content can contain different Nodes from extensions
       * We use DOM isExtensionNode to ignore such Nodes and return first Block that does not match filtering list
       */
      for (let child = blockContentNodes.childNodes.length - 1; child >= 0; child--) {
        const contentNode = blockContentNodes.childNodes[child];

        if (!$.isExtensionNode(contentNode)) {
          return contentNode as HTMLElement;
        }
      }
    }

    return null;
  }

  /**
   * Calls Tool's method
   *
   * Method checks tool property {MethodName}. Fires method with passes params If it is instance of Function
   *
   * @param {string} methodName - method to call
   * @param {object} params - method argument
   */
  public call(methodName: string, params?: object): void {
    /**
     * call Tool's method with the instance context
     */
    if (_.isFunction(this.toolInstance[methodName])) {
      if (methodName === BlockToolAPI.APPEND_CALLBACK) {
        _.log(
          '`appendCallback` hook is deprecated and will be removed in the next major release. ' +
          'Use `rendered` hook instead',
          'warn'
        );
      }

      try {
        // eslint-disable-next-line no-useless-call
        this.toolInstance[methodName].call(this.toolInstance, params);
      } catch (e) {
        _.log(`Error during '${methodName}' call: ${e.message}`, 'error');
      }
    }
  }

  /**
   * Call plugins merge method
   *
   * @param {BlockToolData} data - data to merge
   */
  public async mergeWith(data: BlockToolData): Promise<void> {
    await this.toolInstance.merge(data);
  }

  /**
   * Extracts data from Block
   * Groups Tool's save processing time
   *
   * @returns {object}
   */
  public async save(): Promise<void | SavedData> {
    const extractedBlock = await this.toolInstance.save(this.pluginsContent as HTMLElement);
    const tunesData: { [name: string]: BlockTuneData } = this.unavailableTunesData;

    [
      ...this.tunesInstances.entries(),
      ...this.defaultTunesInstances.entries(),
    ]
      .forEach(([name, tune]) => {
        if (_.isFunction(tune.save)) {
          try {
            tunesData[name] = tune.save();
          } catch (e) {
            _.log(`Tune ${tune.constructor.name} save method throws an Error %o`, 'warn', e);
          }
        }
      });

    /**
     * Measuring execution time
     */
    const measuringStart = window.performance.now();
    let measuringEnd;

    return Promise.resolve(extractedBlock)
      .then((finishedExtraction) => {
        /** measure promise execution */
        measuringEnd = window.performance.now();

        return {
          id: this.id,
          tool: this.name,
          data: finishedExtraction,
          tunes: tunesData,
          time: measuringEnd - measuringStart,
        };
      })
      .catch((error) => {
        _.log(`Saving proccess for ${this.name} tool failed due to the ${error}`, 'log', 'red');
      });
  }

  /**
   * Uses Tool's validation method to check the correctness of output data
   * Tool's validation method is optional
   *
   * @description Method returns true|false whether data passed the validation or not
   *
   * @param {BlockToolData} data - data to validate
   * @returns {Promise<boolean>} valid
   */
  public async validate(data: BlockToolData): Promise<boolean> {
    let isValid = true;

    if (this.toolInstance.validate instanceof Function) {
      isValid = await this.toolInstance.validate(data);
    }

    return isValid;
  }

  /**
   * Enumerates initialized tunes and returns fragment that can be appended to the toolbars area
   *
   * @returns {DocumentFragment[]}
   */
  public renderTunes(): [DocumentFragment, DocumentFragment] {
    const tunesElement = document.createDocumentFragment();
    const defaultTunesElement = document.createDocumentFragment();

    this.tunesInstances.forEach((tune) => {
      $.append(tunesElement, tune.render());
    });
    this.defaultTunesInstances.forEach((tune) => {
      $.append(defaultTunesElement, tune.render());
    });

    return [tunesElement, defaultTunesElement];
  }

  /**
   * Update current input index with selection anchor node
   */
  public updateCurrentInput(): void {
    /**
     * If activeElement is native input, anchorNode points to its parent.
     * So if it is native input use it instead of anchorNode
     *
     * If anchorNode is undefined, also use activeElement
     */
    this.currentInput = $.isNativeInput(document.activeElement) || !SelectionUtils.anchorNode
      ? document.activeElement
      : SelectionUtils.anchorNode;
  }

  /**
   * Is fired when Block will be selected as current
   */
  public willSelect(): void {
    /**
     * Observe DOM mutations to update Block inputs
     */
    this.mutationObserver.observe(
      this.holder.firstElementChild,
      {
        childList: true,
        subtree: true,
        characterData: true,
        attributes: true,
      }
    );

    /**
     * Mutation observer doesn't track changes in "<input>" and "<textarea>"
     * so we need to track focus events to update current input and clear cache.
     */
    this.addInputEvents();
  }

  /**
   * Is fired when Block will be unselected
   */
  public willUnselect(): void {
    this.mutationObserver.disconnect();
    this.removeInputEvents();
  }

  /**
   * Allows to say Editor that Block was changed. Used to manually trigger Editor's 'onChange' callback
   * Can be useful for block changes invisible for editor core.
   */
  public dispatchChange(): void {
    this.didMutated();
  }

  /**
   * Call Tool instance destroy method
   */
  public destroy(): void {
    super.destroy();

    if (_.isFunction(this.toolInstance.destroy)) {
      this.toolInstance.destroy();
    }
  }

  /**
   * Call Tool instance renderSettings method
   */
  public renderSettings(): HTMLElement | undefined {
    if (_.isFunction(this.toolInstance.renderSettings)) {
      return this.toolInstance.renderSettings();
    }
  }

  /**
   * Make default Block wrappers and put Tool`s content there
   *
   * @returns {HTMLDivElement}
   */
  private compose(): HTMLDivElement {
    const wrapper = $.make('div', Block.CSS.wrapper) as HTMLDivElement,
        contentNode = $.make('div', Block.CSS.content),
        pluginsContent = this.toolInstance.render();

    contentNode.appendChild(pluginsContent);

    /**
     * Block Tunes might wrap Block's content node to provide any UI changes
     *
     * <tune2wrapper>
     *   <tune1wrapper>
     *     <blockContent />
     *   </tune1wrapper>
     * </tune2wrapper>
     */
    let wrappedContentNode: HTMLElement = contentNode;

    [...this.tunesInstances.values(), ...this.defaultTunesInstances.values()]
      .forEach((tune) => {
        if (_.isFunction(tune.wrap)) {
          try {
            wrappedContentNode = tune.wrap(wrappedContentNode);
          } catch (e) {
            _.log(`Tune ${tune.constructor.name} wrap method throws an Error %o`, 'warn', e);
          }
        }
      });

    wrapper.appendChild(wrappedContentNode);

    // console.log('this.addBlockButtonClick', this.config.addBlockButtonClick);
    // console.log('this.config', this.config);
    // console.log('this.blockAPI', this);

    if (this.addBlockButtonClick) {
      const addBtn = this.getAddBtn()
      wrapper.appendChild(addBtn);
    }

    return wrapper;
  }

  private getAddBtn(): HTMLDivElement {
    const wrapper = $.make('div', Block.CSS.addBlockWrapper) as HTMLDivElement,
          btn = $.make('span', Block.CSS.addBlockBtn),
          text = $.make('span', Block.CSS.addBlockText),
          btnClickSquare = $.make('span', Block.CSS.addBlockBtnClickSquare),
          line = $.make('span', Block.CSS.addBlockLine);

    btnClickSquare.onclick = () => {
      // this.api.methods.blocks.insert();
      const currentBlockIndex = this.api.methods.blocks.getCurrentBlockIndex();
      // console.log('btnClickSquare.onclick', currentBlockIndex);
      this.addBlockButtonClick(currentBlockIndex);
    };
    text.innerHTML = 'Add block';
    btn.innerHTML = '<svg width="10" height="10" viewBox="0 0 10 10" fill="none" xmlns="http://www.w3.org/2000/svg">' +
      '<path d="M9.28571 5.71429H5.71429V9.28571C5.71429 9.67857 5.39286 10 5 10C4.60714 10 4.28571 9.67857 4.28571 9.28571V5.71429H0.714286C0.321429 5.71429 0 5.39286 0 5C0 4.60714 0.321429 4.28571 0.714286 4.28571H4.28571V0.714286C4.28571 0.321429 4.60714 0 5 0C5.39286 0 5.71429 0.321429 5.71429 0.714286V4.28571H9.28571C9.67857 4.28571 10 4.60714 10 5C10 5.39286 9.67857 5.71429 9.28571 5.71429Z" fill="#9293AD"/>' +
      '</svg>';
    btn.appendChild(text);

    btnClickSquare.appendChild(btn);
    wrapper.appendChild(btnClickSquare);
    wrapper.appendChild(line);

    return wrapper;
  }

  /**
   * Instantiate Block Tunes
   *
   * @param tunesData - current Block tunes data
   * @private
   */
  private composeTunes(tunesData: { [name: string]: BlockTuneData }): void {
    Array.from(this.tunes.values()).forEach((tune) => {
      const collection = tune.isInternal ? this.defaultTunesInstances : this.tunesInstances;

      collection.set(tune.name, tune.create(tunesData[tune.name], this.blockAPI));
    });

    /**
     * Check if there is some data for not available tunes
     */
    Object.entries(tunesData).forEach(([name, data]) => {
      if (!this.tunesInstances.has(name)) {
        this.unavailableTunesData[name] = data;
      }
    });
  }

  /**
   * Is fired when text input or contentEditable is focused
   */
  private handleFocus = (): void => {
    /**
     * Drop cache
     */
    this.cachedInputs = [];
    // console.log('handleFocus');
    /**
     * Update current input
     */
    this.updateCurrentInput();

    const currentBlockIndex = this.api.methods.blocks.getCurrentBlockIndex();
    const currentBlock = this.api.methods.blocks.getBlockByIndex(currentBlockIndex);

    let index = null;

    if (currentBlock) {
      const blockRedactorContainer = currentBlock.holder.closest('.codex-editor__redactor');

      // console.log('currentBlock.holder', currentBlock.holder);

      // console.log('blockRedactorContainer', blockRedactorContainer);

      if (blockRedactorContainer) {
        const parentBlock = blockRedactorContainer.closest('.ce-block');

        // console.log('parentBlock', parentBlock);

        if (parentBlock) {
          const parentBlockContainer = parentBlock.closest('.codex-editor__redactor');

          // console.log('parentBlockContainer', parentBlockContainer);

          if (parentBlockContainer) {
            index = Array
              .from(parentBlockContainer.children)
              .findIndex((n) => {
                // console.log('findIndex', n, parentBlock);
                return n === parentBlock
              });
          }
        }
      }
    }

    if (this.onFocusBlock && isNumber(index) && index > -1) {
      // console.log('set onFocusBlock', );
      const unFocusCallback = () => {
        const n = this.api.methods.blocks.getCurrentBlockIndex();
        // console.log('unFocusCallback call current=', n);
        const holder = this.api.methods.blocks.getBlockByIndex(n);

        // 11
        // this.api.methods.blocks.unSelectBLockByIndex(n);
        this.api.methods.toolbar.close();

        if (holder) {
          // console.log(holder);
          // console.log('unFocusCallback holder', holder.holder);
          // holder.selected = false;
        }
      }


      // rrr this.onFocusBlock(index, unFocusCallback);
      // this.onFocusBlock(index, null);
    } else {
      // 11
      // rrr this.onFocusBlock(null, null);
      // console.log('handleFocus not exist', currentBlockIndex, index);
    }
  }

  /**
   * Adds focus event listeners to all inputs and contentEditables
   */
  private addInputEvents(): void {
    this.inputs.forEach(input => {
      input.addEventListener('focus', this.handleFocus);

      /**
       * If input is native input add oninput listener to observe changes
       */
      if ($.isNativeInput(input)) {
        input.addEventListener('input', this.didMutated);
      }
    });
  }

  /**
   * removes focus event listeners from all inputs and contentEditables
   */
  private removeInputEvents(): void {
    this.inputs.forEach(input => {
      input.removeEventListener('focus', this.handleFocus);

      if ($.isNativeInput(input)) {
        input.removeEventListener('input', this.didMutated);
      }
    });
  }
}<|MERGE_RESOLUTION|>--- conflicted
+++ resolved
@@ -57,7 +57,6 @@
   /**
    * Tunes data for current Block
    */
-<<<<<<< HEAD
   tunesData: {[name: string]: BlockTuneData};
 
   /**
@@ -69,9 +68,6 @@
    * This callback for Block focus event
    */
   onFocusBlock?: OnFocusBlockInterface;
-=======
-  tunesData: { [name: string]: BlockTuneData };
->>>>>>> c1d7744b
 }
 
 /**
