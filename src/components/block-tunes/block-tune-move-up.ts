/**
 * @class MoveUpTune
 * @classdesc Editor's default tune that moves up selected block
 * @copyright <CodeX Team> 2018
 */
import { API, BlockTune } from '../../../types';
import { IconChevronUp } from '@codexteam/icons';
import { TunesMenuConfig } from '../../../types/tools';

/**
 *
 */
export default class MoveUpTune implements BlockTune {
  /**
   * Set Tool is Tune
   */
  public static readonly isTune = true;

  /**
   * Property that contains Editor.js API methods
   *
   * @see {@link docs/api.md}
   */
  private readonly api: API;

  /**
   * Styles
   */
  private CSS = {
    animation: 'wobble',
  };

  /**
   * MoveUpTune constructor
   *
   * @param {API} api - Editor's API
   */
  constructor({ api }) {
    this.api = api;
  }

  /**
   * Tune's appearance in block settings menu
   */
<<<<<<< HEAD
  public render(): HTMLElement {
    const moveUpButton = $.make('div', [this.CSS.button, this.CSS.wrapper], {});

    // moveUpButton.appendChild($.svg('arrow-up', 14, 14));
    moveUpButton.innerHTML = '<svg width="14" height="14" viewBox="0 0 14 14" fill="none" xmlns="http://www.w3.org/2000/svg"><path d="M7.83339 12.8333V3.52493L11.9001 7.5916C12.2251 7.9166 12.7584 7.9166 13.0834 7.5916C13.4084 7.2666 13.4084 6.7416 13.0834 6.4166L7.59172 0.924933C7.26672 0.599933 6.74172 0.599933 6.41672 0.924933L0.916724 6.40827C0.591724 6.73327 0.591724 7.25827 0.916724 7.58327C1.24172 7.90827 1.76672 7.90827 2.09172 7.58327L6.16672 3.52493V12.8333C6.16672 13.2916 6.54172 13.6666 7.00006 13.6666C7.45839 13.6666 7.83339 13.2916 7.83339 12.8333Z" fill="#04003D"/></svg>';
    this.api.listeners.on(
      moveUpButton,
      'click',
      (event) => this.handleClick(event as MouseEvent, moveUpButton),
      false
    );

    /**
     * Enable tooltip module on button
     */
    this.api.tooltip.onHover(moveUpButton, this.api.i18n.t('Move up'), {
      hidingDelay: 300,
    });

    return moveUpButton;
=======
  public render(): TunesMenuConfig {
    return {
      icon: IconChevronUp,
      title: this.api.i18n.t('Move up'),
      onActivate: (): void => this.handleClick(),
      name: 'move-up',
    };
>>>>>>> 77eb3202
  }

  /**
   * Move current block up
   */
  public handleClick(): void {
    const currentBlockIndex = this.api.blocks.getCurrentBlockIndex();
    const currentBlock = this.api.blocks.getBlockByIndex(currentBlockIndex);
    const previousBlock = this.api.blocks.getBlockByIndex(currentBlockIndex - 1);

    if (currentBlockIndex === 0 || !currentBlock || !previousBlock) {
      throw new Error('Unable to move Block up since it is already the first');
    }

    const currentBlockElement = currentBlock.holder;
    const previousBlockElement = previousBlock.holder;

    /**
     * Here is two cases:
     *  - when previous block has negative offset and part of it is visible on window, then we scroll
     *  by window's height and add offset which is mathematically difference between two blocks
     *
     *  - when previous block is visible and has offset from the window,
     *      than we scroll window to the difference between this offsets.
     */
    const currentBlockCoords = currentBlockElement.getBoundingClientRect(),
        previousBlockCoords = previousBlockElement.getBoundingClientRect();

    let scrollUpOffset;

    if (previousBlockCoords.top > 0) {
      scrollUpOffset = Math.abs(currentBlockCoords.top) - Math.abs(previousBlockCoords.top);
    } else {
      scrollUpOffset = Math.abs(currentBlockCoords.top) + previousBlockCoords.height;
    }

    window.scrollBy(0, -1 * scrollUpOffset);

    /** Change blocks positions */
    this.api.blocks.move(currentBlockIndex - 1);

    this.api.toolbar.toggleBlockSettings(true);
  }
}<|MERGE_RESOLUTION|>--- conflicted
+++ resolved
@@ -42,28 +42,6 @@
   /**
    * Tune's appearance in block settings menu
    */
-<<<<<<< HEAD
-  public render(): HTMLElement {
-    const moveUpButton = $.make('div', [this.CSS.button, this.CSS.wrapper], {});
-
-    // moveUpButton.appendChild($.svg('arrow-up', 14, 14));
-    moveUpButton.innerHTML = '<svg width="14" height="14" viewBox="0 0 14 14" fill="none" xmlns="http://www.w3.org/2000/svg"><path d="M7.83339 12.8333V3.52493L11.9001 7.5916C12.2251 7.9166 12.7584 7.9166 13.0834 7.5916C13.4084 7.2666 13.4084 6.7416 13.0834 6.4166L7.59172 0.924933C7.26672 0.599933 6.74172 0.599933 6.41672 0.924933L0.916724 6.40827C0.591724 6.73327 0.591724 7.25827 0.916724 7.58327C1.24172 7.90827 1.76672 7.90827 2.09172 7.58327L6.16672 3.52493V12.8333C6.16672 13.2916 6.54172 13.6666 7.00006 13.6666C7.45839 13.6666 7.83339 13.2916 7.83339 12.8333Z" fill="#04003D"/></svg>';
-    this.api.listeners.on(
-      moveUpButton,
-      'click',
-      (event) => this.handleClick(event as MouseEvent, moveUpButton),
-      false
-    );
-
-    /**
-     * Enable tooltip module on button
-     */
-    this.api.tooltip.onHover(moveUpButton, this.api.i18n.t('Move up'), {
-      hidingDelay: 300,
-    });
-
-    return moveUpButton;
-=======
   public render(): TunesMenuConfig {
     return {
       icon: IconChevronUp,
@@ -71,7 +49,6 @@
       onActivate: (): void => this.handleClick(),
       name: 'move-up',
     };
->>>>>>> 77eb3202
   }
 
   /**
