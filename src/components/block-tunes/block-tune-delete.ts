--- conflicted
+++ resolved
@@ -35,22 +35,6 @@
   /**
    * Tune's appearance in block settings menu
    */
-<<<<<<< HEAD
-  public render(): HTMLElement {
-    this.nodes.button = $.make('div', [this.CSS.button, this.CSS.buttonDelete], {});
-    // this.nodes.button.appendChild($.svg('cross', 12, 12));
-    this.nodes.button.innerHTML = '<svg width="12" height="16" viewBox="0 0 12 16" fill="none" xmlns="http://www.w3.org/2000/svg"><path d="M0.999959 13.8333C0.999959 14.75 1.74996 15.5 2.66663 15.5H9.33329C10.25 15.5 11 14.75 11 13.8333V5.5C11 4.58333 10.25 3.83333 9.33329 3.83333H2.66663C1.74996 3.83333 0.999959 4.58333 0.999959 5.5V13.8333ZM3.49996 5.5H8.49996C8.95829 5.5 9.33329 5.875 9.33329 6.33333V13C9.33329 13.4583 8.95829 13.8333 8.49996 13.8333H3.49996C3.04163 13.8333 2.66663 13.4583 2.66663 13V6.33333C2.66663 5.875 3.04163 5.5 3.49996 5.5ZM8.91663 1.33333L8.32496 0.741667C8.17496 0.591667 7.95829 0.5 7.74163 0.5H4.25829C4.04163 0.5 3.82496 0.591667 3.67496 0.741667L3.08329 1.33333H0.999959C0.541626 1.33333 0.166626 1.70833 0.166626 2.16667C0.166626 2.625 0.541626 3 0.999959 3H11C11.4583 3 11.8333 2.625 11.8333 2.16667C11.8333 1.70833 11.4583 1.33333 11 1.33333H8.91663Z" fill="#04003D"/></svg>';
-    this.api.listeners.on(this.nodes.button, 'click', (event: MouseEvent) => this.handleClick(event), false);
-
-    /**
-     * Enable tooltip module
-     */
-    this.api.tooltip.onHover(this.nodes.button, this.api.i18n.t('Delete'), {
-      hidingDelay: 300,
-    });
-
-    return this.nodes.button;
-=======
   public render(): TunesMenuConfig {
     return {
       icon: IconCross,
@@ -61,7 +45,6 @@
         onActivate: (): void => this.handleClick(),
       },
     };
->>>>>>> 77eb3202
   }
 
   /**
