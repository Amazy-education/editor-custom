--- conflicted
+++ resolved
@@ -132,23 +132,7 @@
       searchable: false,
       filterLabel: this.i18nLabels.filter,
       nothingFoundLabel: this.i18nLabels.nothingFound,
-<<<<<<< HEAD
       items: this.toolboxItemsToBeDisplayed,
-=======
-      items: this.toolsToBeDisplayed.map(tool => {
-
-        return {
-          icon: tool.toolbox.icon,
-          label: I18n.t(I18nInternalNS.toolNames, tool.toolbox.title || _.capitalize(tool.name)),
-          name: tool.name,
-          onClick: (item): void => {
-            this.toolButtonActivated(tool.name);
-          },
-          description: tool.toolbox.description,
-          secondaryLabel: tool.shortcut ? _.beautifyShortcut(tool.shortcut) : '',
-        };
-      }),
->>>>>>> 54f49a4a
     });
 
     this.popover.on(PopoverEvent.OverlayClicked, this.onOverlayClicked);
@@ -303,6 +287,7 @@
         onClick: (e): void => {
           this.toolButtonActivated(tool.name, toolboxItem.data);
         },
+        description: toolboxItem.description,
         secondaryLabel: tool.shortcut ? _.beautifyShortcut(tool.shortcut) : '',
       };
     };
