--- conflicted
+++ resolved
@@ -22,11 +22,11 @@
   icon?: string;
 
   /**
-<<<<<<< HEAD
    * May contain overrides for tool default config
    */
   data?: BlockToolData
-=======
+
+  /**
    * Tool name for Toolbox
    */
   name?: string;
@@ -35,7 +35,6 @@
    * Tool description for Toolbox
    */
   description?: string;
->>>>>>> 54f49a4a
 }
 
 /**
