--- conflicted
+++ resolved
@@ -1,10 +1,6 @@
 import { ToolConfig } from './tool-config';
-<<<<<<< HEAD
 import { BlockToolData, ToolConstructable } from './index';
-=======
-import { ToolConstructable, BlockToolData } from './index';
 import { PopoverItem } from '../configs';
->>>>>>> 77eb3202
 
 /**
  * Tool may specify its toolbox configuration
@@ -30,6 +26,13 @@
    * May contain overrides for tool default config
    */
   data?: BlockToolData
+}
+
+
+/**
+ * Represents single Tunes Menu item
+ */
+export type TunesMenuConfigItem = PopoverItem & {
 
   /**
    * Tool name for Toolbox
@@ -40,13 +43,6 @@
    * Tool description for Toolbox
    */
   description?: string;
-}
-
-
-/**
- * Represents single Tunes Menu item
- */
-export type TunesMenuConfigItem = PopoverItem & {
   /**
    * Tune displayed text.
    */
@@ -55,7 +51,7 @@
   /**
    * Tune displayed text.
    * Alias for title property
-   * 
+   *
    * @deprecated - use title property instead
    */
   label?: string
