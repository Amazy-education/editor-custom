import {BlockToolData} from '../tools';
import {BlockTuneData} from '../block-tunes/block-tune-data';

/**
 * Output of one Tool
 *
 * @template Type - the string literal describing a tool type
 * @template Data - the structure describing a data object supported by the tool
 */
export interface OutputBlockData<Type extends string = string, Data extends object = any> {
  /**
<<<<<<< HEAD
   * Tool type
   */
=======
   * Unique Id of the block
   */
  id?: string;
  /**
   * Tool type
   */
>>>>>>> 9d8998e9
  type: Type;
  /**
   * Saved Block data
   */
  data: BlockToolData<Data>;
<<<<<<< HEAD
=======

  /**
   * Block Tunes data
   */
  tunes?: {[name: string]: BlockTuneData};
>>>>>>> 9d8998e9
}

export interface OutputData {
  /**
   * Editor's version
   */
  version?: string;

  /**
   * Timestamp of saving in milliseconds
   */
  time?: number;

  /**
   * Saved Blocks
   */
  blocks: OutputBlockData[];
}<|MERGE_RESOLUTION|>--- conflicted
+++ resolved
@@ -9,30 +9,22 @@
  */
 export interface OutputBlockData<Type extends string = string, Data extends object = any> {
   /**
-<<<<<<< HEAD
-   * Tool type
-   */
-=======
    * Unique Id of the block
    */
   id?: string;
   /**
    * Tool type
    */
->>>>>>> 9d8998e9
   type: Type;
   /**
    * Saved Block data
    */
   data: BlockToolData<Data>;
-<<<<<<< HEAD
-=======
 
   /**
    * Block Tunes data
    */
   tunes?: {[name: string]: BlockTuneData};
->>>>>>> 9d8998e9
 }
 
 export interface OutputData {
