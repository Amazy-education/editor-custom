import {OutputData} from '../data-formats/output-data';
import {BlockToolData, ToolConfig} from '../tools';
import {BlockAPI} from './block';

/**
 * Describes methods to manipulate with Editor`s blocks
 */
export interface Blocks {
  /**
   * Remove all blocks from Editor zone
   */
  clear(): void;

  /**
   * Render passed data
   *
   * @param {OutputData} data - saved Block data
   *
   * @returns {Promise<void>}
   */
  render(data: OutputData): Promise<void>;

  /**
   * Render passed HTML string
   * @param {string} data
   * @return {Promise<void>}
   */
  renderFromHTML(data: string): Promise<void>;

  /**
   * Removes current Block
   * @param {number} index - index of a block to delete
   */
  delete(index?: number): void;

  /**
   * Swaps two Blocks
   * @param {number} fromIndex - block to swap
   * @param {number} toIndex - block to swap with
   * @deprecated — use 'move' instead
   */
  swap(fromIndex: number, toIndex: number): void;

  /**
   * Moves a block to a new index
   * @param {number} toIndex - index where the block is moved to
   * @param {number} fromIndex - block to move
   */
  move(toIndex: number, fromIndex?: number): void;

  /**
   * Returns Block API object by passed Block index
   * @param {number} index
   */
  getBlockByIndex(index: number): BlockAPI | void;

  /**
   * Returns Block API object by passed Block id
   * @param id - id of the block
   */
  getById(id: string): BlockAPI | null;

  /**
   * Returns current Block index
   * @returns {number}
   */
  getCurrentBlockIndex(): number;

  /**
<<<<<<< HEAD
   * Set current Block index
   * @returns {number}
   */
  setCurrentBlockIndex(index: number): void;

  /**
   * Unselect block by index
   * @returns {number}
   */
  unSelectBLockByIndex(index: number): void;

  /**
   * Set unfocus callback
   * @returns {number}
   */
  setUnfocusCallback(callback: object): void;

  /**
   * Call unfocus callback
   * @returns {number}
   */
  callUnfocusCallback(): void;
=======
   * Returns the index of Block by id;
   */
  getBlockIndex(blockId: string): number;
>>>>>>> c1d7744b

  /**
   * Mark Block as stretched
   * @param {number} index - Block to mark
   * @param {boolean} status - stretch status
   *
   * @deprecated Use BlockAPI interface to stretch Blocks
   */
  stretchBlock(index: number, status?: boolean): void;

  /**
   * Returns Blocks count
   * @return {number}
   */
  getBlocksCount(): number;

  /**
   * Insert new Initial Block after current Block
   *
   * @deprecated
   */
  insertNewBlock(): void;

  /**
   * Insert new Block and return inserted Block API
   *
   * @param {string} type — Tool name
   * @param {BlockToolData} data — Tool data to insert
   * @param {ToolConfig} config — Tool config
   * @param {number?} index — index where to insert new Block
   * @param {boolean?} needToFocus - flag to focus inserted Block
   * @param {boolean?} replace - should the existed Block on that index be replaced or not
   */
  insert(
    type?: string,
    data?: BlockToolData,
    config?: ToolConfig,
    index?: number,
    needToFocus?: boolean,
    replace?: boolean,
  ): BlockAPI;


  /**
   * Updates block data by id
   *
   * @param id - id of the block to update
   * @param data - the new data
   */
  update(id: string, data: BlockToolData): void;
}<|MERGE_RESOLUTION|>--- conflicted
+++ resolved
@@ -67,7 +67,6 @@
   getCurrentBlockIndex(): number;
 
   /**
-<<<<<<< HEAD
    * Set current Block index
    * @returns {number}
    */
@@ -90,11 +89,11 @@
    * @returns {number}
    */
   callUnfocusCallback(): void;
-=======
+
+  /**
    * Returns the index of Block by id;
    */
   getBlockIndex(blockId: string): number;
->>>>>>> c1d7744b
 
   /**
    * Mark Block as stretched
