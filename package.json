--- conflicted
+++ resolved
@@ -1,10 +1,6 @@
 {
   "name": "codex.editor",
-<<<<<<< HEAD
-  "version": "1.6.0",
-=======
   "version": "1.6.1",
->>>>>>> 7972b2ff
   "description": "Codex Editor. Native JS, based on API and Open Source",
   "main": "index.js",
   "scripts": {
